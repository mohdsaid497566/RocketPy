--- conflicted
+++ resolved
@@ -612,19 +612,6 @@
         self.verbose = verbose
         self.name = name
 
-<<<<<<< HEAD
-=======
-        # Modifying Rail Length for a better out of rail condition
-        upperButtonPosition, lowerButtonPosition = self.rocket.railButtons.position
-        nozzlePosition = self.rocket.motorPosition
-        self.effective1RL = self.env.railLength - abs(
-            nozzlePosition - upperButtonPosition
-        )
-        self.effective2RL = self.env.railLength - abs(
-            nozzlePosition - lowerButtonPosition
-        )
-
->>>>>>> b104c01d
         # Flight initialization
         self.__init_post_process_variables()
         self.__init_solution_monitors()
@@ -1276,11 +1263,7 @@
         # Calculate Linear acceleration
         a3 = (R3 + Thrust) / M - (
             e0**2 - e1**2 - e2**2 + e3**2
-<<<<<<< HEAD
-        ) * self.env.gravity
-=======
         ) * self.env.gravity(z)
->>>>>>> b104c01d
         if a3 > 0:
             ax = 2 * (e1 * e3 + e0 * e2) * a3
             ay = 2 * (e2 * e3 - e0 * e1) * a3
@@ -1540,11 +1523,7 @@
             (R3 - b * Mt * (alpha2 - omega1 * omega3) + Thrust) / M,
         ]
         ax, ay, az = np.dot(K, L)
-<<<<<<< HEAD
-        az -= self.env.gravity  # Include gravity
-=======
         az -= self.env.gravity(z)  # Include gravity
->>>>>>> b104c01d
 
         # Create uDot
         uDot = [
@@ -2157,16 +2136,11 @@
         # Redefine totalMass time grid to allow for efficient Function algebra
         totalMass = deepcopy(self.rocket.totalMass)
         totalMass.setDiscreteBasedOnModel(self.z)
-<<<<<<< HEAD
-        # TODO: change calculation method to account for variable gravity
-        potentialEnergy = totalMass * self.env.gravity * self.z
-=======
         potentialEnergy = (
             GM
             * totalMass
             * (1 / (self.z + self.env.earthRadius) - 1 / self.env.earthRadius)
         )
->>>>>>> b104c01d
         return potentialEnergy
 
     # Total Mechanical Energy
