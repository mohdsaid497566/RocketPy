--- conflicted
+++ resolved
@@ -21,9 +21,6 @@
 __email__ = "ghceotto@gmail.com"
 __status__ = "Production"
 
-<<<<<<< HEAD
-from .AeroSurfaces import EllipticalFins, NoseCone, RailButtons, Tail, TrapezoidalFins
-=======
 from .AeroSurface import (
     AeroSurface,
     NoseCone,
@@ -33,7 +30,6 @@
     Tail,
 )
 from .Components import Components
->>>>>>> 586f3092
 from .Environment import Environment
 from .EnvironmentAnalysis import EnvironmentAnalysis
 from .Flight import Flight
