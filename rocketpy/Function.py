# -*- coding: utf-8 -*-

__author__ = "Giovani Hidalgo Ceotto, Lucas Kierulff Balabram"
__copyright__ = "Copyright 20XX, RocketPy Team"
__license__ = "MIT"

from inspect import signature
from copy import copy

try:
    from functools import cached_property
except ImportError:
    from .tools import cached_property

import matplotlib.pyplot as plt
import numpy as np
from functools import cached_property
from scipy import integrate, linalg, optimize


class Function:
    """Class converts a python function or a data sequence into an object
    which can be handled more naturally, enabling easy interpolation,
    extrapolation, plotting and algebra.
    """

    def __init__(
        self,
        source,
        inputs=["Scalar"],
        outputs=["Scalar"],
        interpolation=None,
        extrapolation=None,
        title=None,
    ):
        """Convert source into a Function, to be used more naturally.
        Set inputs, outputs, domain dimension, interpolation and extrapolation
        method, and process the source.

        Parameters
        ----------
        source : function, scalar, ndarray, string
            The actual function. If type is function, it will be called for
            evaluation. If type is int or float, it will be treated as a
            constant function. If ndarray, its points will be used for
            interpolation. An ndarray should be as [(x0, y0, z0), (x1, y1, z1),
            (x2, y2, z2), ...] where x0 and y0 are inputs and z0 is output. If
            string, imports file named by the string and treats it as csv.
            The file is converted into ndarray and should not have headers.
        inputs : string, sequence of strings, optional
            The name of the inputs of the function. Will be used for
            representation and graphing (axis names). 'Scalar' is default.
            If source is function, int or float and has multiple inputs,
            this parameter must be given for correct operation.
        outputs : string, sequence of strings, optional
            The name of the outputs of the function. Will be used for
            representation and graphing (axis names). Scalar is default.
        interpolation : string, optional
            Interpolation method to be used if source type is ndarray.
            For 1-D functions, linear, polynomial, akima and spline are
            supported. For N-D functions, only shepard is supported.
            Default for 1-D functions is spline.
        extrapolation : string, optional
            Extrapolation method to be used if source type is ndarray.
            Options are 'natural', which keeps interpolation, 'constant',
            which returns the value of the function at the edge of the interval,
            and 'zero', which returns zero for all points outside of source
            range. Default for 1-D functions is constant.
        title : string, optional
            Title to be displayed in the plots' figures. If none, the title will be constructed using the inputs and outputs arguments in the form "{inputs} x {outputs}".

        Returns
        -------
        None
        """
        # Set input and output
        self.setInputs(inputs)
        self.setOutputs(outputs)
        # Save interpolation method
        self.__interpolation__ = interpolation
        self.__extrapolation__ = extrapolation
        # Initialize last_interval
        self.last_interval = 0
        # Set source
        self.setSource(source)
        #  Set function title
        if title:
            self.setTitle(title)
        else:
            if self.__domDim__ == 1:
                self.setTitle(
                    self.__outputs__[0].title() + " x " + self.__inputs__[0].title()
                )
            elif self.__domDim__ == 2:
                self.setTitle(
                    self.__outputs__[0].title()
                    + " x "
                    + self.__inputs__[0].title()
                    + " x "
                    + self.__inputs__[1].title()
                )
        # Return
        return None

    # Define all set methods
    def setInputs(self, inputs):
        """Set the name and number of the incoming arguments of the Function.

        Parameters
        ----------
        inputs : string, sequence of strings
            The name of the parameters (inputs) of the Function.

        Returns
        -------
        self : Function
        """
        self.__inputs__ = [inputs] if isinstance(inputs, str) else list(inputs)
        self.__domDim__ = len(self.__inputs__)
        return self

    def setOutputs(self, outputs):
        """Set the name and number of the output of the Function.

        Parameters
        ----------
        outputs : string, sequence of strings
            The name of the output of the function. Example: Distance (m).

        Returns
        -------
        self : Function
        """
        self.__outputs__ = [outputs] if isinstance(outputs, str) else list(outputs)
        self.__imgDim__ = len(self.__outputs__)
        return self

    def setSource(self, source):
        """Set the source which defines the output of the function giving a
        certain input.

        Parameters
        ----------
        source : function, scalar, ndarray, string, Function
            The actual function. If type is function, it will be called for
            evaluation. If type is int or float, it will be treated as a
            constant function. If ndarray, its points will be used for
            interpolation. An ndarray should be as [(x0, y0, z0), (x1, y1, z1),
            (x2, y2, z2), ...] where x0 and y0 are inputs and z0 is output. If
            string, imports file named by the string and treats it as csv.
            The file is converted into ndarray and should not have headers.
            If the source is a Function, its source will be copied and another
            Function will be created following the new inputs and outputs.

        Returns
        -------
        self : Function
        """
        # If the source is a Function
        if isinstance(source, Function):
            source = source.getSource()
        # Import CSV if source is a string and convert values to ndarray
        if isinstance(source, str):
            # Read file and check for headers
            f = open(source, "r")
            firstLine = f.readline()
            # If headers are found...
            if firstLine[0] in ['"', "'"]:
                # Headers available
                firstLine = firstLine.replace('"', " ").replace("'", " ")
                firstLine = firstLine.split(" , ")
                self.setInputs(firstLine[0])
                self.setOutputs(firstLine[1:])
                source = np.loadtxt(source, delimiter=",", skiprows=1, dtype=float)
            # if headers are not found
            else:
                source = np.loadtxt(source, delimiter=",", dtype=float)
        # Convert to ndarray if source is a list
        if isinstance(source, (list, tuple)):
            source = np.array(source, dtype=np.float64)
        # Convert number source into vectorized lambda function
        if isinstance(source, (int, float)):
            temp = 1 * source

            def source(x):
                return temp

        # Handle callable source or number source
        if callable(source):
            # Set source
            self.source = source
            # Set geValueOpt2
            self.getValueOpt = source
            # Set arguments name and domain dimensions
            parameters = signature(source).parameters
            self.__domDim__ = len(parameters)
            if self.__inputs__ == ["Scalar"]:
                self.__inputs__ = list(parameters)
            # Set interpolation and extrapolation
            self.__interpolation__ = None
            self.__extrapolation__ = None
        # Handle ndarray source
        else:
            # Check to see if dimensions match incoming data set
            newTotalDim = len(source[0, :])
            oldTotalDim = self.__domDim__ + self.__imgDim__
            dV = self.__inputs__ == ["Scalar"] and self.__outputs__ == ["Scalar"]
            # If they don't, update default values or throw error
            if newTotalDim != oldTotalDim:
                if dV:
                    # Update dimensions and inputs
                    self.__domDim__ = newTotalDim - 1
                    self.__inputs__ = self.__domDim__ * self.__inputs__
                else:
                    # User has made a mistake inputting inputs and outputs
                    print("Error in input and output dimensions!")
                    return None
            # Do things if domDim is 1
            if self.__domDim__ == 1:
                source = source[source[:, 0].argsort()]

                self.xArray = source[:, 0]
                self.xinitial, self.xfinal = self.xArray[0], self.xArray[-1]

                self.yArray = source[:, 1]
                self.yinitial, self.yfinal = self.yArray[0], self.yArray[-1]

                # Finally set data source as source
                self.source = source
                # Update extrapolation method
                if self.__extrapolation__ is None:
                    self.setExtrapolation()
                # Set default interpolation for point source if it hasn't
                if self.__interpolation__ is None:
                    self.setInterpolation()
                else:
                    # Updates interpolation coefficients
                    self.setInterpolation(self.__interpolation__)
            # Do things if function is multivariate
            else:
                self.xArray = source[:, 0]
                self.xinitial, self.xfinal = self.xArray[0], self.xArray[-1]

                self.yArray = source[:, 1]
                self.yinitial, self.yfinal = self.yArray[0], self.yArray[-1]

                self.zArray = source[:, 2]
                self.zinitial, self.zfinal = self.zArray[0], self.zArray[-1]

                # Finally set data source as source
                self.source = source
                if self.__interpolation__ is None:
                    self.setInterpolation("shepard")
        # Return self
        return self

    @cached_property
    def min(self):
        """Get the minimum value of the Function yArray.
        Raises an error if the Function is lambda based.

        Returns
        -------
        minimum: float.
        """
        return self.yArray.min()

    @cached_property
    def max(self):
        """Get the maximum value of the Function yArray.
        Raises an error if the Function is lambda based.

        Returns
        -------
        maximum: float.
        """
        return self.yArray.max()

    def setInterpolation(self, method="spline"):
        """Set interpolation method and process data is method requires.

        Parameters
        ----------
        method : string, optional
            Interpolation method to be used if source type is ndarray.
            For 1-D functions, linear, polynomial, akima and spline is
            supported. For N-D functions, only shepard is supported.
            Default is 'spline'.

        Returns
        -------
        self : Function
        """
        # Set interpolation method
        self.__interpolation__ = method
        # Spline, akima and polynomial need data processing
        # Shepard, and linear do not
        if method == "spline":
            self.__interpolateSpline__()
        elif method == "polynomial":
            self.__interpolatePolynomial__()
        elif method == "akima":
            self.__interpolateAkima__()

        # Set geValueOpt
        self.setGetValueOpt()

        # Returns self
        return self

    def setExtrapolation(self, method="constant"):
        """Set extrapolation behavior of data set.

        Parameters
        ----------
        extrapolation : string, optional
            Extrapolation method to be used if source type is ndarray.
            Options are 'natural', which keeps interpolation, 'constant',
            which returns the value of the function at the edge of the interval,
            and 'zero', which returns zero for all points outside of source
            range. Default is 'constant'.

        Returns
        -------
        self : Function
        """
        # Set extrapolation method
        self.__extrapolation__ = method
        # Return self
        return self

    def setGetValueOpt(self):
        """Crates a method that evaluates interpolations rather quickly
        when compared to other options available, such as just calling
        the object instance or calling self.getValue directly. See
        Function.getValueOpt for documentation.

        Returns
        -------
        self : Function
        """
        # Retrieve general info
        xData = self.xArray
        yData = self.yArray
        xmin, xmax = self.xinitial, self.xfinal
        if self.__extrapolation__ == "zero":
            extrapolation = 0  # Extrapolation is zero
        elif self.__extrapolation__ == "natural":
            extrapolation = 1  # Extrapolation is natural
        elif self.__extrapolation__ == "constant":
            extrapolation = 2  # Extrapolation is constant
        else:
            raise ValueError(f"Invalid extrapolation type {self.__extrapolation__}")

        # Crete method to interpolate this info for each interpolation type
        if self.__interpolation__ == "spline":
            coeffs = self.__splineCoefficients__

            def getValueOpt(x):
                xInterval = np.searchsorted(xData, x)
                # Interval found... interpolate... or extrapolate
                if xmin <= x <= xmax:
                    # Interpolate
                    xInterval = xInterval if xInterval != 0 else 1
                    a = coeffs[:, xInterval - 1]
                    x = x - xData[xInterval - 1]
                    y = a[3] * x**3 + a[2] * x**2 + a[1] * x + a[0]
                else:
                    # Extrapolate
                    if extrapolation == 0:  # Extrapolation == zero
                        y = 0
                    elif extrapolation == 1:  # Extrapolation == natural
                        a = coeffs[:, 0] if x < xmin else coeffs[:, -1]
                        x = x - xData[0] if x < xmin else x - xData[-2]
                        y = a[3] * x**3 + a[2] * x**2 + a[1] * x + a[0]
                    else:  # Extrapolation is set to constant
                        y = yData[0] if x < xmin else yData[-1]
                return y

            self.getValueOpt = getValueOpt

        elif self.__interpolation__ == "linear":

            def getValueOpt(x):
                xInterval = np.searchsorted(xData, x)
                # Interval found... interpolate... or extrapolate
                if xmin <= x <= xmax:
                    # Interpolate
                    dx = float(xData[xInterval] - xData[xInterval - 1])
                    dy = float(yData[xInterval] - yData[xInterval - 1])
                    y = (x - xData[xInterval - 1]) * (dy / dx) + yData[xInterval - 1]
                else:
                    # Extrapolate
                    if extrapolation == 0:  # Extrapolation == zero
                        y = 0
                    elif extrapolation == 1:  # Extrapolation == natural
                        xInterval = 1 if x < xmin else -1
                        dx = float(xData[xInterval] - xData[xInterval - 1])
                        dy = float(yData[xInterval] - yData[xInterval - 1])
                        y = (x - xData[xInterval - 1]) * (dy / dx) + yData[
                            xInterval - 1
                        ]
                    else:  # Extrapolation is set to constant
                        y = yData[0] if x < xmin else yData[-1]
                return y

            self.getValueOpt = getValueOpt

        elif self.__interpolation__ == "akima":
            coeffs = np.array(self.__akimaCoefficients__)

            def getValueOpt(x):
                xInterval = np.searchsorted(xData, x)
                # Interval found... interpolate... or extrapolate
                if xmin <= x <= xmax:
                    # Interpolate
                    xInterval = xInterval if xInterval != 0 else 1
                    a = coeffs[4 * xInterval - 4 : 4 * xInterval]
                    y = a[3] * x**3 + a[2] * x**2 + a[1] * x + a[0]
                else:
                    # Extrapolate
                    if extrapolation == 0:  # Extrapolation == zero
                        y = 0
                    elif extrapolation == 1:  # Extrapolation == natural
                        a = coeffs[:4] if x < xmin else coeffs[-4:]
                        y = a[3] * x**3 + a[2] * x**2 + a[1] * x + a[0]
                    else:  # Extrapolation is set to constant
                        y = yData[0] if x < xmin else yData[-1]
                return y

            self.getValueOpt = getValueOpt

        elif self.__interpolation__ == "polynomial":
            coeffs = self.__polynomialCoefficients__

            def getValueOpt(x):
                # Interpolate... or extrapolate
                if xmin <= x <= xmax:
                    # Interpolate
                    y = 0
                    for i in range(len(coeffs)):
                        y += coeffs[i] * (x**i)
                else:
                    # Extrapolate
                    if extrapolation == 0:  # Extrapolation == zero
                        y = 0
                    elif extrapolation == 1:  # Extrapolation == natural
                        y = 0
                        for i in range(len(coeffs)):
                            y += coeffs[i] * (x**i)
                    else:  # Extrapolation is set to constant
                        y = yData[0] if x < xmin else yData[-1]
                return y

            self.getValueOpt = getValueOpt

        elif self.__interpolation__ == "shepard":
            xData = self.source[:, 0:-1]  # Support for N-Dimensions
            len_yData = len(yData)  # A little speed up

            def getValueOpt(*args):
                x = np.array([[float(x) for x in list(args)]])
                numeratorSum = 0
                denominatorSum = 0
                for i in range(len_yData):
                    sub = xData[i] - x
                    distance = np.linalg.norm(sub)
                    if distance == 0:
                        numeratorSum = yData[i]
                        denominatorSum = 1
                        break
                    else:
                        weight = distance ** (-3)
                        numeratorSum = numeratorSum + yData[i] * weight
                        denominatorSum = denominatorSum + weight
                return numeratorSum / denominatorSum

            self.getValueOpt = getValueOpt

        # Returns self
        return self

    def setDiscrete(
        self,
        lower=0,
        upper=10,
        samples=200,
        interpolation="spline",
        extrapolation="constant",
        oneByOne=True,
    ):
        """This method transforms function defined Functions into list
        defined Functions. It evaluates the function at certain points
        (sampling range) and stores the results in a list, which is converted
        into a Function and then returned. The original Function object is
        replaced by the new one.

        Parameters
        ----------
        lower : scalar, optional
            Value where sampling range will start. Default is 0.
        upper : scalar, optional
            Value where sampling range will end. Default is 10.
        samples : int, optional
            Number of samples to be taken from inside range. Default is 200.
        interpolation : string
            Interpolation method to be used if source type is ndarray.
            For 1-D functions, linear, polynomial, akima and spline is
            supported. For N-D functions, only shepard is supported.
            Default is 'spline'.
        extrapolation : string, optional
            Extrapolation method to be used if source type is ndarray.
            Options are 'natural', which keeps interpolation, 'constant',
            which returns the value of the function at the edge of the interval,
            and 'zero', which returns zero for all points outside of source
            range. Default is 'constant'.
        oneByOne : boolean, optional
            If True, evaluate Function in each sample point separately. If
            False, evaluates Function in vectorized form. Default is True.

        Returns
        -------
        self : Function
        """
        if self.__domDim__ == 1:
            Xs = np.linspace(lower, upper, samples)
            Ys = self.getValue(Xs.tolist()) if oneByOne else self.getValue(Xs)
            self.setSource(np.concatenate(([Xs], [Ys])).transpose())
            self.setInterpolation(interpolation)
            self.setExtrapolation(extrapolation)
        elif self.__domDim__ == 2:
            lower = 2 * [lower] if isinstance(lower, (int, float)) else lower
            upper = 2 * [upper] if isinstance(upper, (int, float)) else upper
            sam = 2 * [samples] if isinstance(samples, (int, float)) else samples
            # Create nodes to evaluate function
            Xs = np.linspace(lower[0], upper[0], sam[0])
            Ys = np.linspace(lower[1], upper[1], sam[1])
            Xs, Ys = np.meshgrid(Xs, Ys)
            Xs, Ys = Xs.flatten(), Ys.flatten()
            mesh = [[Xs[i], Ys[i]] for i in range(len(Xs))]
            # Evaluate function at all mesh nodes and convert it to matrix
            Zs = np.array(self.getValue(mesh))
            self.setSource(np.concatenate(([Xs], [Ys], [Zs])).transpose())
            self.__interpolation__ = "shepard"
        return self

    def setDiscreteBasedOnModel(self, modelFunction, oneByOne=True):
        """This method transforms the domain of Function instance into a list of
        discrete points based on the domain of a model Function instance. It does so by
        retrieving the domain, domain name, interpolation method and extrapolation
        method of the model Function instance. It then evaluates the original Function
        instance in all points of the retrieved domain to generate the list of discrete
        points that will be used for interpolation when this Function is called.

        Parameters
        ----------
        modelFunction : Function
            Function object that will be used to define the sampling points,
            interpolation method and extrapolation method.
            Must be a Function whose source attribute is a list (i.e. a list based
            Function instance).
            Must have the same domain dimension as the Function to be discretized.

        oneByOne : boolean, optional
            If True, evaluate Function in each sample point separately. If
            False, evaluates Function in vectorized form. Default is True.

        Returns
        -------
        self : Function

        See also
        --------
        Function.setDiscrete

        Examples
        --------
        This method is particularly useful when algebraic operations are carried out
        using Function instances defined by different discretized domains (same range,
        but different mesh size). Once an algebraic operation is done, it will not
        directly be applied between the list of discrete points of the two Function
        instances. Instead, the result will be a Function instance defined by a callable
        that calls both Function instances and performs the operation. This makes the
        evaluation of the resulting Function inefficient, due to extra function calling
        overhead and multiple interpolations being carried out.

        >>> from rocketpy import Function
        >>> f = Function([(0, 0), (1, 1), (2, 4), (3, 9), (4, 16)])
        >>> g = Function([(0, 0), (2, 2), (4, 4)])
        >>> h = f * g
        >>> type(h.source)
        <class 'function'>

        Therefore, it is good practice to make sure both Function instances are defined
        by the same domain, i.e. by the same list of mesh points. This way, the
        algebraic operation will be carried out directly between the lists of discrete
        points, generating a new Function instance defined by this result. When it is
        evaluated, there are no extra function calling overheads neither multiple
        interpolations.

        >>> g.setDiscreteBasedOnModel(f)
        Function from R1 to R1 : (Scalar) → (Scalar)
        >>> h = f * g
        >>> h.source
        array([[ 0.,  0.],
               [ 1.,  1.],
               [ 2.,  8.],
               [ 3., 27.],
               [ 4., 64.]])

        Notes
        -----
        1. This method performs in place replacement of the original Function object
        source.

        2. This method is similar to setDiscrete, but it uses the domain of a model
        Function to define the domain of the new Function instance.
        """
        if not isinstance(modelFunction.source, np.ndarray):
            raise TypeError("modelFunction must be a list based Function.")
        if modelFunction.__domDim__ != self.__domDim__:
            raise ValueError("modelFunction must have the same domain dimension.")

        if self.__domDim__ == 1:
            Xs = modelFunction.source[:, 0]
            Ys = self.getValue(Xs.tolist()) if oneByOne else self.getValue(Xs)
            self.setSource(np.concatenate(([Xs], [Ys])).transpose())
        elif self.__domDim__ == 2:
            # Create nodes to evaluate function
            Xs = modelFunction.source[:, 0]
            Ys = modelFunction.source[:, 1]
            Xs, Ys = np.meshgrid(Xs, Ys)
            Xs, Ys = Xs.flatten(), Ys.flatten()
            mesh = [[Xs[i], Ys[i]] for i in range(len(Xs))]
            # Evaluate function at all mesh nodes and convert it to matrix
            Zs = np.array(self.getValue(mesh))
            self.setSource(np.concatenate(([Xs], [Ys], [Zs])).transpose())

        self.setInterpolation(self.__interpolation__)
        self.setExtrapolation(self.__extrapolation__)
        return self

    def reset(
        self,
        inputs=None,
        outputs=None,
        interpolation=None,
        extrapolation=None,
    ):
        """This method allows the user to reset the inputs, outputs, interpolation
        and extrapolation settings of a Function object, all at once, without
        having to call each of the corresponding methods.

        Parameters
        ----------
        inputs : string, sequence of strings, optional
            List of input variable names. If None, the original inputs are kept.
            See Function.setInputs for more information.
        outputs : string, sequence of strings, optional
            List of output variable names. If None, the original outputs are kept.
            See Function.setOutputs for more information.
        interpolation : string, optional
            Interpolation method to be used if source type is ndarray.
            See Function.setInterpolation for more information.
        extrapolation : string, optional
            Extrapolation method to be used if source type is ndarray.
            See Function.setExtrapolation for more information.

        Examples
        --------
        A simple use case is to reset the inputs and outputs of a Function object
        that has been defined by algebraic manipulation of other Function objects.

        >>> from rocketpy import Function
        >>> v = Function(lambda t: (9.8*t**2)/2, inputs='t', outputs='v')
        >>> mass = 10 # Mass
        >>> kinetic_energy = mass * v**2 / 2
        >>> v.getInputs(), v.getOutputs()
        (['t'], ['v'])
        >>> kinetic_energy
        Function from R1 to R1 : (x) → (Scalar)
        >>> kinetic_energy.reset(inputs='t', outputs='Kinetic Energy');
        Function from R1 to R1 : (t) → (Kinetic Energy)

        Returns
        -------
        self : Function
        """
        if inputs is not None:
            self.setInputs(inputs)
        if outputs is not None:
            self.setOutputs(outputs)
        if interpolation is not None and interpolation != self.__interpolation__:
            self.setInterpolation(interpolation)
        if extrapolation is not None and extrapolation != self.__extrapolation__:
            self.setExtrapolation(extrapolation)

        return self

    # Define all get methods
    def getInputs(self):
        "Return tuple of inputs of the function."
        return self.__inputs__

    def getOutputs(self):
        "Return tuple of outputs of the function."
        return self.__outputs__

    def getSource(self):
        "Return source list or function of the Function."
        return self.source

    def getImageDim(self):
        "Return int describing dimension of the image space of the function."
        return self.__imgDim__

    def getDomainDim(self):
        "Return int describing dimension of the domain space of the function."
        return self.__domDim__

    def getInterpolationMethod(self):
        "Return string describing interpolation method used."
        return self.__interpolation__

    def getExtrapolationMethod(self):
        "Return string describing extrapolation method used."
        return self.__extrapolation__

    def getValue(self, *args):
        """This method returns the value of the Function at the specified
        point. See Function.getValueOpt for a faster, but limited,
        implementation.

        Parameters
        ----------
        args : scalar, list
            Value where the Function is to be evaluated. If the Function is
            1-D, only one argument is expected, which may be an int, a float
            or a list of ints or floats, in which case the Function will be
            evaluated at all points in the list and a list of floats will be
            returned. If the function is N-D, N arguments must be given, each
            one being an scalar or list.

        Returns
        -------
        ans : scalar, list
        """
        # Return value for Function of function type
        if callable(self.source):
            if len(args) == 1 and isinstance(args[0], (list, tuple)):
                if isinstance(args[0][0], (tuple, list)):
                    return [self.source(*arg) for arg in args[0]]
                else:
                    return [self.source(arg) for arg in args[0]]
            elif len(args) == 1 and isinstance(args[0], np.ndarray):
                return self.source(args[0])
            else:
                return self.source(*args)
        # Returns value for shepard interpolation
        elif self.__interpolation__ == "shepard":
            if isinstance(args[0], (list, tuple)):
                x = list(args[0])
            else:
                x = [[float(x) for x in list(args)]]
            ans = x
            xData = self.source[:, 0:-1]
            yData = self.source[:, -1]
            for i in range(len(x)):
                numeratorSum = 0
                denominatorSum = 0
                for o in range(len(yData)):
                    sub = xData[o] - x[i]
                    distance = (sub.dot(sub)) ** (0.5)
                    # print(xData[o], x[i], distance)
                    if distance == 0:
                        numeratorSum = yData[o]
                        denominatorSum = 1
                        break
                    else:
                        weight = distance ** (-3)
                        numeratorSum = numeratorSum + yData[o] * weight
                        denominatorSum = denominatorSum + weight
                ans[i] = numeratorSum / denominatorSum
            return ans if len(ans) > 1 else ans[0]
        # Returns value for polynomial interpolation function type
        elif self.__interpolation__ == "polynomial":
            if isinstance(args[0], (int, float)):
                args = [list(args)]
            x = np.array(args[0])
            xData = self.xArray
            yData = self.yArray
            xmin, xmax = self.xinitial, self.xfinal
            coeffs = self.__polynomialCoefficients__
            A = np.zeros((len(args[0]), coeffs.shape[0]))
            for i in range(coeffs.shape[0]):
                A[:, i] = x**i
            ans = A.dot(coeffs).tolist()
            for i in range(len(x)):
                if not (xmin <= x[i] <= xmax):
                    if self.__extrapolation__ == "constant":
                        ans[i] = yData[0] if x[i] < xmin else yData[-1]
                    elif self.__extrapolation__ == "zero":
                        ans[i] = 0
            return ans if len(ans) > 1 else ans[0]
        # Returns value for spline, akima or linear interpolation function type
        elif self.__interpolation__ in ["spline", "akima", "linear"]:
            if isinstance(args[0], (int, float, complex, np.integer)):
                args = [list(args)]
            x = [arg for arg in args[0]]
            xData = self.xArray
            yData = self.yArray
            xIntervals = np.searchsorted(xData, x)
            xmin, xmax = self.xinitial, self.xfinal
            if self.__interpolation__ == "spline":
                coeffs = self.__splineCoefficients__
                for i in range(len(x)):
                    if x[i] == xmin or x[i] == xmax:
                        x[i] = yData[xIntervals[i]]
                    elif xmin < x[i] < xmax or (self.__extrapolation__ == "natural"):
                        if not xmin < x[i] < xmax:
                            a = coeffs[:, 0] if x[i] < xmin else coeffs[:, -1]
                            x[i] = x[i] - xData[0] if x[i] < xmin else x[i] - xData[-2]
                        else:
                            a = coeffs[:, xIntervals[i] - 1]
                            x[i] = x[i] - xData[xIntervals[i] - 1]
                        x[i] = a[3] * x[i] ** 3 + a[2] * x[i] ** 2 + a[1] * x[i] + a[0]
                    else:
                        # Extrapolate
                        if self.__extrapolation__ == "zero":
                            x[i] = 0
                        else:  # Extrapolation is set to constant
                            x[i] = yData[0] if x[i] < xmin else yData[-1]
            elif self.__interpolation__ == "linear":
                for i in range(len(x)):
                    # Interval found... interpolate... or extrapolate
                    inter = xIntervals[i]
                    if xmin <= x[i] <= xmax:
                        # Interpolate
                        dx = float(xData[inter] - xData[inter - 1])
                        dy = float(yData[inter] - yData[inter - 1])
                        x[i] = (x[i] - xData[inter - 1]) * (dy / dx) + yData[inter - 1]
                    else:
                        # Extrapolate
                        if self.__extrapolation__ == "zero":  # Extrapolation == zero
                            x[i] = 0
                        elif (
                            self.__extrapolation__ == "natural"
                        ):  # Extrapolation == natural
                            inter = 1 if x[i] < xmin else -1
                            dx = float(xData[inter] - xData[inter - 1])
                            dy = float(yData[inter] - yData[inter - 1])
                            x[i] = (x[i] - xData[inter - 1]) * (dy / dx) + yData[
                                inter - 1
                            ]
                        else:  # Extrapolation is set to constant
                            x[i] = yData[0] if x[i] < xmin else yData[-1]
            else:
                coeffs = self.__akimaCoefficients__
                for i in range(len(x)):
                    if x[i] == xmin or x[i] == xmax:
                        x[i] = yData[xIntervals[i]]
                    elif xmin < x[i] < xmax or (self.__extrapolation__ == "natural"):
                        if not (xmin < x[i] < xmax):
                            a = coeffs[:4] if x[i] < xmin else coeffs[-4:]
                        else:
                            a = coeffs[4 * xIntervals[i] - 4 : 4 * xIntervals[i]]
                        x[i] = a[3] * x[i] ** 3 + a[2] * x[i] ** 2 + a[1] * x[i] + a[0]
                    else:
                        # Extrapolate
                        if self.__extrapolation__ == "zero":
                            x[i] = 0
                        else:  # Extrapolation is set to constant
                            x[i] = yData[0] if x[i] < xmin else yData[-1]
            if isinstance(args[0], np.ndarray):
                return np.array(x)
            else:
                return x if len(x) > 1 else x[0]

    def getValueOpt_deprecated(self, *args):
        """THE CODE BELOW IS HERE FOR DOCUMENTATION PURPOSES ONLY. IT WAS
        REPLACED FOR ALL INSTANCES BY THE FUNCTION.SETGETVALUEOPT METHOD.

        This method returns the value of the Function at the specified
        point in a limited but optimized manner. See Function.getValue for an
        implementation which allows more kinds of inputs.
        This method optimizes the Function.getValue method by only
        implementing function evaluations of single inputs, i.e., it is not
        vectorized. Furthermore, it actually implements a different method
        for each interpolation type, eliminating some if statements.
        Currently supports callables and spline, linear, akima, polynomial and
        shepard interpolated Function objects.

        Parameters
        ----------
        args : scalar
            Value where the Function is to be evaluated. If the Function is
            1-D, only one argument is expected, which may be an int or a float
            If the function is N-D, N arguments must be given, each one being
            an int or a float.

        Returns
        -------
        x : scalar
        """
        # Callables
        if callable(self.source):
            return self.source(*args)

        # Interpolated Function
        # Retrieve general info
        xData = self.xArray
        yData = self.yArray
        xmin, xmax = self.xinitial, self.xfinal
        if self.__extrapolation__ == "zero":
            extrapolation = 0  # Extrapolation is zero
        elif self.__extrapolation__ == "natural":
            extrapolation = 1  # Extrapolation is natural
        elif self.__extrapolation__ == "constant":
            extrapolation = 2  # Extrapolation is constant
        else:
            raise ValueError(f"Invalid extrapolation type {self.__extrapolation__}")

        # Interpolate this info for each interpolation type
        # Spline
        if self.__interpolation__ == "spline":
            x = args[0]
            coeffs = self.__splineCoefficients__
            xInterval = np.searchsorted(xData, x)
            # Interval found... interpolate... or extrapolate
            if xmin <= x <= xmax:
                # Interpolate
                xInterval = xInterval if xInterval != 0 else 1
                a = coeffs[:, xInterval - 1]
                x = x - xData[xInterval - 1]
                y = a[3] * x**3 + a[2] * x**2 + a[1] * x + a[0]
            else:
                # Extrapolate
                if extrapolation == 0:  # Extrapolation == zero
                    y = 0
                elif extrapolation == 1:  # Extrapolation == natural
                    a = coeffs[:, 0] if x < xmin else coeffs[:, -1]
                    x = x - xData[0] if x < xmin else x - xData[-2]
                    y = a[3] * x**3 + a[2] * x**2 + a[1] * x + a[0]
                else:  # Extrapolation is set to constant
                    y = yData[0] if x < xmin else yData[-1]
            return y
        # Linear
        elif self.__interpolation__ == "linear":
            x = args[0]
            xInterval = np.searchsorted(xData, x)
            # Interval found... interpolate... or extrapolate
            if xmin <= x <= xmax:
                # Interpolate
                dx = float(xData[xInterval] - xData[xInterval - 1])
                dy = float(yData[xInterval] - yData[xInterval - 1])
                y = (x - xData[xInterval - 1]) * (dy / dx) + yData[xInterval - 1]
            else:
                # Extrapolate
                if extrapolation == 0:  # Extrapolation == zero
                    y = 0
                elif extrapolation == 1:  # Extrapolation == natural
                    xInterval = 1 if x < xmin else -1
                    dx = float(xData[xInterval] - xData[xInterval - 1])
                    dy = float(yData[xInterval] - yData[xInterval - 1])
                    y = (x - xData[xInterval - 1]) * (dy / dx) + yData[xInterval - 1]
                else:  # Extrapolation is set to constant
                    y = yData[0] if x < xmin else yData[-1]
            return y
        # Akima
        elif self.__interpolation__ == "akima":
            x = args[0]
            coeffs = np.array(self.__akimaCoefficients__)
            xInterval = np.searchsorted(xData, x)
            # Interval found... interpolate... or extrapolate
            if xmin <= x <= xmax:
                # Interpolate
                xInterval = xInterval if xInterval != 0 else 1
                a = coeffs[4 * xInterval - 4 : 4 * xInterval]
                y = a[3] * x**3 + a[2] * x**2 + a[1] * x + a[0]
            else:
                # Extrapolate
                if extrapolation == 0:  # Extrapolation == zero
                    y = 0
                elif extrapolation == 1:  # Extrapolation == natural
                    a = coeffs[:4] if x < xmin else coeffs[-4:]
                    y = a[3] * x**3 + a[2] * x**2 + a[1] * x + a[0]
                else:  # Extrapolation is set to constant
                    y = yData[0] if x < xmin else yData[-1]
            return y
        # Polynomial
        elif self.__interpolation__ == "polynomial":
            x = args[0]
            coeffs = self.__polynomialCoefficients__
            # Interpolate... or extrapolate
            if xmin <= x <= xmax:
                # Interpolate
                y = 0
                for i in range(len(coeffs)):
                    y += coeffs[i] * (x**i)
            else:
                # Extrapolate
                if extrapolation == 0:  # Extrapolation == zero
                    y = 0
                elif extrapolation == 1:  # Extrapolation == natural
                    y = 0
                    for i in range(len(coeffs)):
                        y += coeffs[i] * (x**i)
                else:  # Extrapolation is set to constant
                    y = yData[0] if x < xmin else yData[-1]
            return y
        # Shepard
        elif self.__interpolation__ == "shepard":
            xData = self.source[:, 0:-1]  # Support for N-Dimensions
            len_yData = len(yData)  # A little speed up
            x = np.array([[float(x) for x in list(args)]])
            numeratorSum = 0
            denominatorSum = 0
            for i in range(len_yData):
                sub = xData[i] - x
                distance = np.linalg.norm(sub)
                if distance == 0:
                    numeratorSum = yData[i]
                    denominatorSum = 1
                    break
                else:
                    weight = distance ** (-3)
                    numeratorSum = numeratorSum + yData[i] * weight
                    denominatorSum = denominatorSum + weight
            return numeratorSum / denominatorSum

    def getValueOpt2(self, *args):
        """DEPRECATED!! - See Function.getValueOpt for new version.
        This method returns the value of the Function at the specified
        point in a limited but optimized manner. See Function.getValue for an
        implementation which allows more kinds of inputs.
        This method optimizes the Function.getValue method by only
        implementing function evaluations of single inputs, i.e., it is not
        vectorized. Furthermore, it actually implements a different method
        for each interpolation type, eliminating some if statements.
        Finally, it uses Numba to compile the methods, which further optimizes
        the implementation.
        The code below is here for documentation purposes only. It is
        overwritten for all instances by the Function.setGetValuteOpt2 method.

        Parameters
        ----------
        args : scalar
            Value where the Function is to be evaluated. If the Function is
            1-D, only one argument is expected, which may be an int or a float
            If the function is N-D, N arguments must be given, each one being
            an int or a float.

        Returns
        -------
        x : scalar
        """
        # Returns value for function function type
        if callable(self.source):
            return self.source(*args)
        # Returns value for spline, akima or linear interpolation function type
        elif self.__interpolation__ in ["spline", "akima", "linear"]:
            x = args[0]
            xData = self.xArray
            yData = self.yArray
            # Hunt in intervals near the last interval which was used.
            xInterval = self.last_interval
            if xData[xInterval - 1] <= x <= xData[xInterval]:
                pass
            else:
                xInterval = np.searchsorted(xData, x)
                self.last_interval = xInterval if xInterval < len(xData) else 0
            # Interval found... keep going
            xmin, xmax = self.xinitial, self.xfinal
            if self.__interpolation__ == "spline":
                coeffs = self.__splineCoefficients__
                if x == xmin or x == xmax:
                    x = yData[xInterval]
                elif xmin < x < xmax or (self.__extrapolation__ == "natural"):
                    if not xmin < x < xmax:
                        a = coeffs[:, 0] if x < xmin else coeffs[:, -1]
                        x = x - xData[0] if x < xmin else x - xData[-2]
                    else:
                        a = coeffs[:, xInterval - 1]
                        x = x - xData[xInterval - 1]
                    x = a[3] * x**3 + a[2] * x**2 + a[1] * x + a[0]
                else:
                    # Extrapolate
                    if self.__extrapolation__ == "zero":
                        x = 0
                    else:  # Extrapolation is set to constant
                        x = yData[0] if x < xmin else yData[-1]
            elif self.__interpolation__ == "linear":
                if x == xmin or x == xmax:
                    x = yData[xInterval]
                elif xmin < x < xmax or (self.__extrapolation__ == "natural"):
                    dx = float(xData[xInterval] - xData[xInterval - 1])
                    dy = float(yData[xInterval] - yData[xInterval - 1])
                    x = (x - xData[xInterval - 1]) * (dy / dx) + yData[xInterval - 1]
                elif self.__extrapolation__ == "natural":
                    y0 = yData[0] if x < xmin else yData[-1]
                    xInterval = 1 if x < xmin else -1
                    dx = float(xData[xInterval] - xData[xInterval - 1])
                    dy = float(yData[xInterval] - yData[xInterval - 1])
                    x = (x - xData[xInterval - 1]) * (dy / dx) + y0
                else:
                    # Extrapolate
                    if self.__extrapolation__ == "zero":
                        x = 0
                    else:  # Extrapolation is set to constant
                        x = yData[0] if x < xmin else yData[-1]
            else:
                if self.__interpolation__ == "akima":
                    coeffs = self.__akimaCoefficients__
                if x == xmin or x == xmax:
                    x = yData[xInterval]
                elif xmin < x < xmax:
                    a = coeffs[4 * xInterval - 4 : 4 * xInterval]
                    x = a[3] * x**3 + a[2] * x**2 + a[1] * x + a[0]
                elif self.__extrapolation__ == "natural":
                    a = coeffs[:4] if x < xmin else coeffs[-4:]
                    x = a[3] * x**3 + a[2] * x**2 + a[1] * x + a[0]
                else:
                    # Extrapolate
                    if self.__extrapolation__ == "zero":
                        x = 0
                    else:  # Extrapolation is set to constant
                        x = yData[0] if x < xmin else yData[-1]
            return x

    def __getitem__(self, args):
        """Returns item of the Function source. If the source is not an array,
        an error will result.

        Parameters
        ----------
        args : int, float
            Index of the item to be retrieved.

        Returns
        -------
        self.source[args] : float, array
            Item specified from Function.source.
        """
        return self.source[args]

    def __len__(self):
        """Returns length of the Function source. If the source is not an
        array, an error will result.

        Returns
        -------
        len(self.source) : int
            Length of Function.source.
        """
        return len(self.source)

    def __bool__(self):
        """Returns true if self exists. This is to avoid getting into __len__
        method in boolean statements.

        Returns
        -------
        bool : bool
            Always True.
        """
        return True

    # Define all conversion methods
    def toFrequencyDomain(self, lower, upper, samplingFrequency, removeDC=True):
        """Performs the conversion of the Function to the Frequency Domain and returns
        the result. This is done by taking the Fourier transform of the Function.
        The resulting frequency domain is symmetric, i.e., the negative frequencies are
        included as well.

        Parameters
        ----------
        lower : float
            Lower bound of the time range.
        upper : float
            Upper bound of the time range.
        samplingFrequency : float
            Sampling frequency at which to perform the Fourier transform.
        removeDC : bool, optional
            If True, the DC component is removed from the Fourier transform.

        Returns
        -------
        Function
            The Function in the frequency domain.

        Examples
        --------
        >>> from rocketpy import Function
        >>> import numpy as np
        >>> mainFrequency = 10 # Hz
        >>> time = np.linspace(0, 10, 1000)
        >>> signal = np.sin(2 * np.pi * mainFrequency * time)
        >>> timeDomain = Function(np.array([time, signal]).T)
        >>> frequencyDomain = timeDomain.toFrequencyDomain(lower=0, upper=10, samplingFrequency=100)
        >>> peakFrequenciesIndex = np.where(frequencyDomain[:, 1] > 0.001)
        >>> peakFrequencies = frequencyDomain[peakFrequenciesIndex, 0]
        >>> print(peakFrequencies)
        [[-10.  10.]]
        """
        # Get the time domain data
        samplingTimeStep = 1.0 / samplingFrequency
        samplingRange = np.arange(lower, upper, samplingTimeStep)
        numberOfSamples = len(samplingRange)
        sampledPoints = self(samplingRange)
        if removeDC:
            sampledPoints -= np.mean(sampledPoints)
        FourierAmplitude = np.abs(np.fft.fft(sampledPoints) / (numberOfSamples / 2))
        FourierFrequencies = np.fft.fftfreq(numberOfSamples, samplingTimeStep)
        return Function(
            source=np.array([FourierFrequencies, FourierAmplitude]).T,
            inputs="Frequency (Hz)",
            outputs="Amplitude",
            interpolation="linear",
            extrapolation="zero",
        )

    # Define all presentation methods
    def __call__(self, *args):
        """Plot the Function if no argument is given. If an
        argument is given, return the value of the function at the desired
        point.

        Parameters
        ----------
        args : scalar, list, optional
            Value where the Function is to be evaluated. If the Function is
            1-D, only one argument is expected, which may be an int, a float
            or a list of ints or floats, in which case the Function will be
            evaluated at all points in the list and a list of floats will be
            returned. If the function is N-D, N arguments must be given, each
            one being an scalar or list.

        Returns
        -------
        ans : None, scalar, list
        """
        if len(args) == 0:
            return self.plot()
        else:
            return self.getValue(*args)

    def __str__(self):
        "Return a string representation of the Function"
        return (
            "Function from R"
            + str(self.__domDim__)
            + " to R"
            + str(self.__imgDim__)
            + " : ("
            + ", ".join(self.__inputs__)
            + ") → ("
            + ", ".join(self.__outputs__)
            + ")"
        )

    def __repr__(self):
        "Return a string representation of the Function"
        return (
            "Function from R"
            + str(self.__domDim__)
            + " to R"
            + str(self.__imgDim__)
            + " : ("
            + ", ".join(self.__inputs__)
            + ") → ("
            + ", ".join(self.__outputs__)
            + ")"
        )

    def setTitle(self, title):
        self.title = title

    def plot(self, *args, **kwargs):
        """Call Function.plot1D if Function is 1-Dimensional or call
        Function.plot2D if Function is 2-Dimensional and forward arguments
        and key-word arguments."""
        if isinstance(self, list):
            # Compare multiple plots
            Function.comparePlots(self)
        else:
            if self.__domDim__ == 1:
                self.plot1D(*args, **kwargs)
            elif self.__domDim__ == 2:
                self.plot2D(*args, **kwargs)
            else:
                print("Error: Only functions with 1D or 2D domains are plottable!")

    def plot1D(
        self,
        lower=None,
        upper=None,
        samples=1000,
        forceData=False,
        forcePoints=False,
        returnObject=False,
        equalAxis=False,
    ):
        """Plot 1-Dimensional Function, from a lower limit to an upper limit,
        by sampling the Function several times in the interval. The title of
        the graph is given by the name of the axes, which are taken from
        the Function`s input and output names.

        Parameters
        ----------
        lower : scalar, optional
            The lower limit of the interval in which the function is to be
            plotted. The default value for function type Functions is 0. By
            contrast, if the Function is given by a dataset, the default
            value is the start of the dataset.
        upper : scalar, optional
            The upper limit of the interval in which the function is to be
            plotted. The default value for function type Functions is 10. By
            contrast, if the Function is given by a dataset, the default
            value is the end of the dataset.
        samples : int, optional
            The number of samples in which the function will be evaluated for
            plotting it, which draws lines between each evaluated point.
            The default value is 1000.
        forceData : Boolean, optional
            If Function is given by an interpolated dataset, setting forceData
            to True will plot all points, as a scatter, in the dataset.
            Default value is False.
        forcePoints : Boolean, optional
            Setting forcePoints to True will plot all points, as a scatter, in
            which the Function was evaluated in the dataset. Default value is
            False.

        Returns
        -------
        None
        """
        # Define a mesh and y values at mesh nodes for plotting
        fig = plt.figure()
        ax = fig.axes
        if callable(self.source):
            # Determine boundaries
            lower = 0 if lower is None else lower
            upper = 10 if upper is None else upper
        else:
            # Determine boundaries
            xData = self.xArray
            xmin, xmax = self.xinitial, self.xfinal
            lower = xmin if lower is None else lower
            upper = xmax if upper is None else upper
            # Plot data points if forceData = True
            tooLow = True if xmin >= lower else False
            tooHigh = True if xmax <= upper else False
            loInd = 0 if tooLow else np.where(xData >= lower)[0][0]
            upInd = len(xData) - 1 if tooHigh else np.where(xData <= upper)[0][0]
            points = self.source[loInd : (upInd + 1), :].T.tolist()
            if forceData:
                plt.scatter(points[0], points[1], marker="o")
        # Calculate function at mesh nodes
        x = np.linspace(lower, upper, samples)
        y = self.getValue(x.tolist())
        # Plots function
        if forcePoints:
            plt.scatter(x, y, marker="o")
        if equalAxis:
            plt.axis("equal")
        plt.plot(x, y)
        # Turn on grid and set title and axis
        plt.grid(True)
        plt.title(self.title)
        plt.xlabel(self.__inputs__[0].title())
        plt.ylabel(self.__outputs__[0].title())
        plt.show()
        if returnObject:
            return fig, ax

    def plot2D(
        self,
        lower=None,
        upper=None,
        samples=[30, 30],
        forceData=True,
        dispType="surface",
    ):
        """Plot 2-Dimensional Function, from a lower limit to an upper limit,
        by sampling the Function several times in the interval. The title of
        the graph is given by the name of the axis, which are taken from
        the Function`s inputs and output names.

        Parameters
        ----------
        lower : scalar, array of int or float, optional
            The lower limits of the interval in which the function is to be
            plotted, which can be an int or float, which is repeated for both
            axis, or an array specifying the limit for each axis. The default
            value for function type Functions is 0. By contrast, if the
            Function is given by a dataset, the default value is the start of
            the dataset for each axis.
        upper : scalar, array of int or float, optional
            The upper limits of the interval in which the function is to be
            plotted, which can be an int or float, which is repeated for both
            axis, or an array specifying the limit for each axis. The default
            value for function type Functions is 0. By contrast, if the
            Function is given by a dataset, the default value is the end of
            the dataset for each axis.
        samples : int, array of int, optional
            The number of samples in which the function will be evaluated for
            plotting it, which draws lines between each evaluated point.
            The default value is 30 for each axis.
        forceData : Boolean, optional
            If Function is given by an interpolated dataset, setting forceData
            to True will plot all points, as a scatter, in the dataset.
            Default value is False.
        dispType : string, optional
            Display type of plotted graph, which can be surface, wireframe,
            contour, or contourf. Default value is surface.

        Returns
        -------
        None
        """
        # Prepare plot
        figure = plt.figure()
        axes = figure.add_subplot(111, projection="3d")
        # Define a mesh and f values at mesh nodes for plotting
        if callable(self.source):
            # Determine boundaries
            lower = [0, 0] if lower is None else lower
            lower = 2 * [lower] if isinstance(lower, (int, float)) else lower
            upper = [10, 10] if upper is None else upper
            upper = 2 * [upper] if isinstance(upper, (int, float)) else upper
        else:
            # Determine boundaries
            xData = self.xArray
            yData = self.yArray
            xMin, xMax = xData.min(), xData.max()
            yMin, yMax = yData.min(), yData.max()
            lower = [xMin, yMin] if lower is None else lower
            lower = 2 * [lower] if isinstance(lower, (int, float)) else lower
            upper = [xMax, yMax] if upper is None else upper
            upper = 2 * [upper] if isinstance(upper, (int, float)) else upper
            # Plot data points if forceData = True
            if forceData:
                axes.scatter(xData, yData, self.source[:, -1])
        # Create nodes to evaluate function
        x = np.linspace(lower[0], upper[0], samples[0])
        y = np.linspace(lower[1], upper[1], samples[1])
        meshX, meshY = np.meshgrid(x, y)
        meshXFlat, meshYFlat = meshX.flatten(), meshY.flatten()
        mesh = [[meshXFlat[i], meshYFlat[i]] for i in range(len(meshXFlat))]
        # Evaluate function at all mesh nodes and convert it to matrix
        z = np.array(self.getValue(mesh)).reshape(meshX.shape)
        # Plot function
        if dispType == "surface":
            surf = axes.plot_surface(
                meshX,
                meshY,
                z,
                rstride=1,
                cstride=1,
                # cmap=cm.coolwarm,
                linewidth=0,
                alpha=0.6,
            )
            figure.colorbar(surf)
        elif dispType == "wireframe":
            axes.plot_wireframe(meshX, meshY, z, rstride=1, cstride=1)
        elif dispType == "contour":
            figure.clf()
            CS = plt.contour(meshX, meshY, z)
            plt.clabel(CS, inline=1, fontsize=10)
        elif dispType == "contourf":
            figure.clf()
            CS = plt.contour(meshX, meshY, z)
            plt.contourf(meshX, meshY, z)
            plt.clabel(CS, inline=1, fontsize=10)
        # axes.contourf(meshX, meshY, z, zdir='x', offset=xMin, cmap=cm.coolwarm)
        # axes.contourf(meshX, meshY, z, zdir='y', offset=yMax, cmap=cm.coolwarm)
        plt.title(self.title)
        axes.set_xlabel(self.__inputs__[0].title())
        axes.set_ylabel(self.__inputs__[1].title())
        axes.set_zlabel(self.__outputs__[0].title())
        plt.show()

    @staticmethod
    def comparePlots(
        plot_list,
        lower=None,
        upper=None,
        samples=1000,
        title="",
        xlabel="",
        ylabel="",
        forceData=False,
        forcePoints=False,
        returnObject=False,
    ):
        """Plots N 1-Dimensional Functions in the same plot, from a lower
        limit to an upper limit, by sampling the Functions several times in
        the interval.

        Parameters
        ----------
        plot_list : list
            List of Functions or list of tuples in the format (Function,
            label), where label is a string which will be displayed in the
            legend.
        lower : scalar, optional
            The lower limit of the interval in which the Functions are to be
            plotted. The default value for function type Functions is 0. By
            contrast, if the Functions given are defined by a dataset, the
            default value is the lowest value of the datasets.
        upper : scalar, optional
            The upper limit of the interval in which the Functions are to be
            plotted. The default value for function type Functions is 10. By
            contrast, if the Functions given are defined by a dataset, the
            default value is the highest value of the datasets.
        samples : int, optional
            The number of samples in which the functions will be evaluated for
            plotting it, which draws lines between each evaluated point.
            The default value is 1000.
        title : string, optional
            Title of the plot. Default value is an empty string.
        xlabel : string, optional
            X-axis label. Default value is an empty string.
        ylabel : string, optional
            Y-axis label. Default value is an empty string.
        forceData : Boolean, optional
            If Function is given by an interpolated dataset, setting forceData
            to True will plot all points, as a scatter, in the dataset.
            Default value is False.
        forcePoints : Boolean, optional
            Setting forcePoints to True will plot all points, as a scatter, in
            which the Function was evaluated to plot it. Default value is
            False.

        Returns
        -------
        None
        """
        noRangeSpecified = True if lower is None and upper is None else False
        # Convert to list of tuples if list of Function was given
        plots = []
        for plot in plot_list:
            if isinstance(plot, (tuple, list)):
                plots.append(plot)
            else:
                plots.append((plot, ""))

        # plots = []
        # if isinstance(plot_list[0], (tuple, list)) == False:
        #     for plot in plot_list:
        #         plots.append((plot, " "))
        # else:
        #     plots = plot_list

        # Create plot figure
        fig, ax = plt.subplots()

        # Define a mesh and y values at mesh nodes for plotting
        if lower is None:
            lower = 0
            for plot in plots:
                if not callable(plot[0].source):
                    # Determine boundaries
                    xmin = plot[0].source[0, 0]
                    lower = xmin if xmin < lower else lower
        if upper is None:
            upper = 10
            for plot in plots:
                if not callable(plot[0].source):
                    # Determine boundaries
                    xmax = plot[0].source[-1, 0]
                    upper = xmax if xmax > upper else upper
        x = np.linspace(lower, upper, samples)

        # Iterate to plot all plots
        for plot in plots:
            # Deal with discrete data sets when no range is given
            if noRangeSpecified and not callable(plot[0].source):
                ax.plot(plot[0][:, 0], plot[0][:, 1], label=plot[1])
                if forcePoints:
                    ax.scatter(plot[0][:, 0], plot[0][:, 1], marker="o")
            else:
                # Calculate function at mesh nodes
                y = plot[0].getValue(x.tolist())
                # Plots function
                ax.plot(x, y, label=plot[1])
                if forcePoints:
                    ax.scatter(x, y, marker="o")

        # Plot data points if specified
        if forceData:
            for plot in plots:
                if not callable(plot[0].source):
                    xData = plot[0].source[:, 0]
                    xmin, xmax = xData[0], xData[-1]
                    tooLow = True if xmin >= lower else False
                    tooHigh = True if xmax <= upper else False
                    loInd = 0 if tooLow else np.where(xData >= lower)[0][0]
                    upInd = (
                        len(xData) - 1 if tooHigh else np.where(xData <= upper)[0][0]
                    )
                    points = plot[0].source[loInd : (upInd + 1), :].T.tolist()
                    ax.scatter(points[0], points[1], marker="o")

        # Setup legend
        ax.legend(loc="best", shadow=True)

        # Turn on grid and set title and axis
        plt.grid(True)
        plt.title(title)
        plt.xlabel(xlabel)
        plt.ylabel(ylabel)

        # Show plot
        plt.show()

        if returnObject:
            return fig, ax

    # Define all interpolation methods
    def __interpolatePolynomial__(self):
        """Calculate polynomail coefficients that fit the data exactly."""
        # Find the degree of the polynomial interpolation
        degree = self.source.shape[0] - 1
        # Get x and y values for all supplied points.
        x = self.xArray
        y = self.yArray
        # Check if interpolation requires large numbers
        if np.amax(x) ** degree > 1e308:
            print(
                "Polynomial interpolation of too many points can't be done."
                " Once the degree is too high, numbers get too large."
                " The process becomes inefficient. Using spline instead."
            )
            return self.setInterpolation("spline")
        # Create coefficient matrix1
        A = np.zeros((degree + 1, degree + 1))
        for i in range(degree + 1):
            A[:, i] = x**i
        # Solve the system and store the resultant coefficients
        self.__polynomialCoefficients__ = np.linalg.solve(A, y)

    def __interpolateSpline__(self):
        """Calculate natural spline coefficients that fit the data exactly."""
        # Get x and y values for all supplied points
        x = self.xArray
        y = self.yArray
        mdim = len(x)
        h = [x[i + 1] - x[i] for i in range(0, mdim - 1)]
        # Initialize the matrix
        Ab = np.zeros((3, mdim))
        # Construct the Ab banded matrix and B vector
        Ab[1, 0] = 1  # A[0, 0] = 1
        B = [0]
        for i in range(1, mdim - 1):
            Ab[2, i - 1] = h[i - 1]  # A[i, i - 1] = h[i - 1]
            Ab[1, i] = 2 * (h[i] + h[i - 1])  # A[i, i] = 2*(h[i] + h[i - 1])
            Ab[0, i + 1] = h[i]  # A[i, i + 1] = h[i]
            B.append(3 * ((y[i + 1] - y[i]) / (h[i]) - (y[i] - y[i - 1]) / (h[i - 1])))
        Ab[1, mdim - 1] = 1  # A[-1, -1] = 1
        B.append(0)
        # Solve the system for c coefficients
        c = linalg.solve_banded((1, 1), Ab, B, True, True)
        # Calculate other coefficients
        b = [
            ((y[i + 1] - y[i]) / h[i] - h[i] * (2 * c[i] + c[i + 1]) / 3)
            for i in range(0, mdim - 1)
        ]
        d = [(c[i + 1] - c[i]) / (3 * h[i]) for i in range(0, mdim - 1)]
        # Store coefficients
        self.__splineCoefficients__ = np.array([y[0:-1], b, c[0:-1], d])

    def __interpolateAkima__(self):
        """Calculate akima spline coefficients that fit the data exactly"""
        # Get x and y values for all supplied points
        x = self.xArray
        y = self.yArray
        # Estimate derivatives at each point
        d = [0] * len(x)
        d[0] = (y[1] - y[0]) / (x[1] - x[0])
        d[-1] = (y[-1] - y[-2]) / (x[-1] - x[-2])
        for i in range(1, len(x) - 1):
            w1, w2 = (x[i] - x[i - 1]), (x[i + 1] - x[i])
            d1, d2 = ((y[i] - y[i - 1]) / w1), ((y[i + 1] - y[i]) / w2)
            d[i] = (w1 * d2 + w2 * d1) / (w1 + w2)
        # Calculate coefficients for each interval with system already solved
        coeffs = [0] * 4 * (len(x) - 1)
        for i in range(len(x) - 1):
            xl, xr = x[i], x[i + 1]
            yl, yr = y[i], y[i + 1]
            dl, dr = d[i], d[i + 1]
            A = np.array(
                [
                    [1, xl, xl**2, xl**3],
                    [1, xr, xr**2, xr**3],
                    [0, 1, 2 * xl, 3 * xl**2],
                    [0, 1, 2 * xr, 3 * xr**2],
                ]
            )
            Y = np.array([yl, yr, dl, dr]).T
            coeffs[4 * i : 4 * i + 4] = np.linalg.solve(A, Y)
            """For some reason this doesn't always work!
            coeffs[4*i] = (dr*xl**2*xr*(-xl + xr) + dl*xl*xr**2*(-xl + xr) +
                           3*xl*xr**2*yl - xr**3*yl + xl**3*yr -
                          3*xl**2*xr*yr)/(xl-xr)**3
            coeffs[4*i+1] = (dr*xl*(xl**2 + xl*xr - 2*xr**2) -
                             xr*(dl*(-2*xl**2 + xl*xr + xr**2) +
                             6*xl*(yl - yr)))/(xl-xr)**3
            coeffs[4*i+2] = (-dl*(xl**2 + xl*xr - 2*xr**2) +
                             dr*(-2*xl**2 + xl*xr + xr**2) +
                             3*(xl + xr)*(yl - yr))/(xl-xr)**3
            coeffs[4*i+3] = (dl*(xl - xr) + dr*(xl - xr) -
                             2*yl + 2*yr)/(xl-xr)**3"""
        self.__akimaCoefficients__ = coeffs

    def __neg__(self):
        """Negates the Function objetive. The result has the same effect as
        multiplying the Function by -1.

        Returns
        -------
        Function
            The negated Function object.
        """
        if isinstance(self.source, np.ndarray):
            neg_source = np.column_stack((self.xArray, -self.yArray))
            return Function(
                neg_source,
                self.__inputs__,
                self.__outputs__,
                self.__interpolation__,
                self.__extrapolation__,
            )
        else:
            return Function(
                lambda x: -self.source(x),
                self.__inputs__,
                self.__outputs__,
                self.__interpolation__,
                self.__extrapolation__,
            )

    def __ge__(self, other):
        """Greater than or equal to comparison operator. It can be used to
        compare a Function object with a scalar or another Function object.
        This has the same effect as comparing numpy arrays.

        Note that it only works for Functions if at least one of them is
        defined by a set of points so that the bounds of the domain can be
        set.
        If both are defined by a set of points, they must have the same
        discretization.

        Parameters
        ----------
        other : scalar or Function

        Returns
        -------
        numpy.ndarray of bool
            The result of the comparison one by one.
        """
        otherIsFunction = isinstance(other, Function)

        if isinstance(self.source, np.ndarray):
            if otherIsFunction:
                try:
                    return self.yArray >= other.yArray
                except AttributeError:
                    # Other is lambda based Function
                    return self.yArray >= other(self.xArray)
                except ValueError:
                    raise ValueError("Operands should have the same discretization.")
            else:
                # Other is not a Function
                try:
                    return self.yArray >= other
                except TypeError:
                    raise TypeError(
                        "Comparison not supported between instances of "
                        f"'Function' and '{type(other)}'"
                    )
        else:
            # self is lambda based Function
            if otherIsFunction:
                try:
                    return self(other.xArray) >= other.yArray
                except AttributeError:
                    raise TypeError(
                        "Cannot compare lambda based Function with "
                        "lambda based Function."
                    )

    def __le__(self, other):
        """Less than or equal to comparison operator. It can be used to
        compare a Function object with a scalar or another Function object.
        This has the same effect as comparing numpy arrays.

        Note that it only works for Functions if at least one of them is
        defined by a set of points so that the bounds of the domain can be
        set.
        If both are defined by a set of points, they must have the same
        discretization.

        Parameters
        ----------
        other : scalar or Function

        Returns
        -------
        numpy.ndarray of bool
            The result of the comparison one by one.
        """
        otherIsFunction = isinstance(other, Function)

        if isinstance(self.source, np.ndarray):
            if otherIsFunction:
                try:
                    return self.yArray <= other.yArray
                except AttributeError:
                    # Other is lambda based Function
                    return self.yArray <= other(self.xArray)
                except ValueError:
                    raise ValueError("Operands should have the same discretization.")
            else:
                # Other is not a Function
                try:
                    return self.yArray <= other
                except TypeError:
                    raise TypeError(
                        "Comparison not supported between instances of "
                        f"'Function' and '{type(other)}'"
                    )
        else:
            # self is lambda based Function
            if otherIsFunction:
                try:
                    return self(other.xArray) <= other.yArray
                except AttributeError:
                    raise TypeError(
                        "Cannot compare lambda based Function with "
                        "lambda based Function."
                    )

    def __gt__(self, other):
        """Greater than comparison operator. It can be used to compare a
        Function object with a scalar or another Function object. This has
        the same effect as comparing numpy arrays.

        Note that it only works for Functions if at least one of them is
        defined by a set of points so that the bounds of the domain can be
        set.
        If both are defined by a set of points, they must have the same
        discretization.

        Parameters
        ----------
        other : scalar or Function

        Returns
        -------
        numpy.ndarray of bool
            The result of the comparison one by one.
        """
        return ~self.__le__(other)

    def __lt__(self, other):
        """Less than comparison operator. It can be used to compare a
        Function object with a scalar or another Function object. This has
        the same effect as comparing numpy arrays.

        Note that it only works for Functions if at least one of them is
        defined by a set of points so that the bounds of the domain can be
        set.
        If both are defined by a set of points, they must have the same
        discretization.

        Parameters
        ----------
        other : scalar or Function

        Returns
        -------
        numpy.ndarray of bool
            The result of the comparison one by one.
        """
        return ~self.__ge__(other)

    # Define all possible algebraic operations
    def __add__(self, other):
        """Sums a Function object and 'other', returns a new Function
        object which gives the result of the sum. Only implemented for
        1D domains.

        Parameters
        ----------
        other : Function, int, float, callable
            What self will be added to. If other and self are Function
            objects which are based on a list of points, have the exact same
            domain (are defined in the same grid points) and have the same
            dimension, then a special implementation is used.
            This implementation is faster, however behavior between grid
            points is only interpolated, not calculated as it would be;
            the resultant Function has the same interpolation as self.

        Returns
        -------
        result : Function
            A Function object which gives the result of self(x)+other(x).
        """
        # If other is Function try...
        try:
            # Check if Function objects source is array or callable
            # Check if Function objects have same interpolation and domain
            if (
                isinstance(other.source, np.ndarray)
                and isinstance(self.source, np.ndarray)
<<<<<<< HEAD
                # and self.__interpolation__ == other.__interpolation__
                # and self.__inputs__ == other.__inputs__
=======
                and self.__domDim__ == other.__domDim__
>>>>>>> 19410e7a
                and np.array_equal(self.xArray, other.xArray)
            ):
                # Operate on grid values
                Ys = self.yArray + other.yArray
                Xs = self.xArray
                source = np.concatenate(([Xs], [Ys])).transpose()
                # Retrieve inputs, outputs and interpolation
                inputs = self.__inputs__[:]
                outputs = self.__outputs__[0] + " + " + other.__outputs__[0]
                outputs = "(" + outputs + ")"
                interpolation = self.__interpolation__
                # Create new Function object
                return Function(source, inputs, outputs, interpolation)
            else:
                return Function(lambda x: (self.getValue(x) + other(x)))
        # If other is Float except...
        except AttributeError:
            if isinstance(other, (float, int, complex)):
                # Check if Function object source is array or callable
                if isinstance(self.source, np.ndarray):
                    # Operate on grid values
                    Ys = self.yArray + other
                    Xs = self.xArray
                    source = np.concatenate(([Xs], [Ys])).transpose()
                    # Retrieve inputs, outputs and interpolation
                    inputs = self.__inputs__[:]
                    outputs = self.__outputs__[0] + " + " + str(other)
                    outputs = "(" + outputs + ")"
                    interpolation = self.__interpolation__
                    # Create new Function object
                    return Function(source, inputs, outputs, interpolation)
                else:
                    return Function(lambda x: (self.getValue(x) + other))
            # Or if it is just a callable
            elif callable(other):
                return Function(lambda x: (self.getValue(x) + other(x)))

    def __radd__(self, other):
        """Sums 'other' and a Function object and returns a new Function
        object which gives the result of the sum. Only implemented for
        1D domains.

        Parameters
        ----------
        other : int, float, callable
            What self will be added to.

        Returns
        -------
        result : Function
            A Function object which gives the result of other(x)/+self(x).
        """
        return self + other

    def __sub__(self, other):
        """Subtracts from a Function object and returns a new Function object
        which gives the result of the subtraction. Only implemented for 1D
        domains.

        Parameters
        ----------
        other : Function, int, float, callable
            What self will be subtracted by. If other and self are Function
            objects which are based on a list of points, have the exact same
            domain (are defined in the same grid points) and have the same
            dimension, then a special implementation is used.
            This implementation is faster, however behavior between grid
            points is only interpolated, not calculated as it would be;
            the resultant Function has the same interpolation as self.

        Returns
        -------
        result : Function
            A Function object which gives the result of self(x)-other(x).
        """
        try:
            return self + (-other)
        except TypeError:
            return Function(lambda x: (self.getValue(x) - other(x)))

    def __rsub__(self, other):
        """Subtracts a Function object from 'other' and returns a new Function
        object which gives the result of the subtraction. Only implemented for
        1D domains.

        Parameters
        ----------
        other : int, float, callable
            What self will subtract from.

        Returns
        -------
        result : Function
            A Function object which gives the result of other(x)-self(x).
        """
        return other + (-self)

    def __mul__(self, other):
        """Multiplies a Function object and returns a new Function object
        which gives the result of the multiplication. Only implemented for 1D
        domains.

        Parameters
        ----------
        other : Function, int, float, callable
            What self will be multiplied by. If other and self are Function
            objects which are based on a list of points, have the exact same
            domain (are defined in the same grid points) and have the same
            dimension, then a special implementation is used.
            This implementation is faster, however behavior between grid
            points is only interpolated, not calculated as it would be;
            the resultant Function has the same interpolation as self.

        Returns
        -------
        result : Function
            A Function object which gives the result of self(x)*other(x).
        """
        # If other is Function try...
        try:
            # Check if Function objects source is array or callable
            # Check if Function objects have same interpolation and domain
            if (
                isinstance(other.source, np.ndarray)
                and isinstance(self.source, np.ndarray)
<<<<<<< HEAD
                # and self.__interpolation__ == other.__interpolation__
                # and self.__inputs__ == other.__inputs__
=======
                and self.__domDim__ == other.__domDim__
>>>>>>> 19410e7a
                and np.array_equal(self.xArray, other.xArray)
            ):
                # Operate on grid values
                Ys = self.yArray * other.yArray
                Xs = self.xArray
                source = np.concatenate(([Xs], [Ys])).transpose()
                # Retrieve inputs, outputs and interpolation
                inputs = self.__inputs__[:]
                outputs = self.__outputs__[0] + "*" + other.__outputs__[0]
                outputs = "(" + outputs + ")"
                interpolation = self.__interpolation__
                # Create new Function object
                return Function(source, inputs, outputs, interpolation)
            else:
                return Function(lambda x: (self.getValue(x) * other(x)))
        # If other is Float except...
        except AttributeError:
            if isinstance(other, (float, int, complex)):
                # Check if Function object source is array or callable
                if isinstance(self.source, np.ndarray):
                    # Operate on grid values
                    Ys = self.yArray * other
                    Xs = self.xArray
                    source = np.concatenate(([Xs], [Ys])).transpose()
                    # Retrieve inputs, outputs and interpolation
                    inputs = self.__inputs__[:]
                    outputs = self.__outputs__[0] + "*" + str(other)
                    outputs = "(" + outputs + ")"
                    interpolation = self.__interpolation__
                    # Create new Function object
                    return Function(source, inputs, outputs, interpolation)
                else:
                    return Function(lambda x: (self.getValue(x) * other))
            # Or if it is just a callable
            elif callable(other):
                return Function(lambda x: (self.getValue(x) * other(x)))

    def __rmul__(self, other):
        """Multiplies 'other' by a Function object and returns a new Function
        object which gives the result of the multiplication. Only implemented for
        1D domains.

        Parameters
        ----------
        other : int, float, callable
            What self will be multiplied by.

        Returns
        -------
        result : Function
            A Function object which gives the result of other(x)*self(x).
        """
        return self * other

    def __truediv__(self, other):
        """Divides a Function object and returns a new Function object
        which gives the result of the division. Only implemented for 1D
        domains.

        Parameters
        ----------
        other : Function, int, float, callable
            What self will be divided by. If other and self are Function
            objects which are based on a list of points, have the exact same
            domain (are defined in the same grid points) and have the same
            dimension, then a special implementation is used.
            This implementation is faster, however behavior between grid
            points is only interpolated, not calculated as it would be;
            the resultant Function has the same interpolation as self.

        Returns
        -------
        result : Function
            A Function object which gives the result of self(x)/other(x).
        """
        # If other is Function try...
        try:
            # Check if Function objects source is array or callable
            # Check if Function objects have same interpolation and domain
            if (
                isinstance(other.source, np.ndarray)
                and isinstance(self.source, np.ndarray)
<<<<<<< HEAD
                # and self.__interpolation__ == other.__interpolation__
                # and self.__inputs__ == other.__inputs__
=======
                and self.__domDim__ == other.__domDim__
>>>>>>> 19410e7a
                and np.array_equal(self.xArray, other.xArray)
            ):
                # Operate on grid values
                with np.errstate(divide="ignore"):
                    Ys = self.source[:, 1] / other.source[:, 1]
                    Ys = np.nan_to_num(Ys)
                Xs = self.source[:, 0]
                source = np.concatenate(([Xs], [Ys])).transpose()
                # Retrieve inputs, outputs and interpolation
                inputs = self.__inputs__[:]
                outputs = self.__outputs__[0] + "/" + other.__outputs__[0]
                outputs = "(" + outputs + ")"
                interpolation = self.__interpolation__
                # Create new Function object
                return Function(source, inputs, outputs, interpolation)
            else:
                return Function(lambda x: (self.getValueOpt2(x) / other(x)))
        # If other is Float except...
        except AttributeError:
            if isinstance(other, (float, int, complex)):
                # Check if Function object source is array or callable
                if isinstance(self.source, np.ndarray):
                    # Operate on grid values
                    Ys = self.yArray / other
                    Xs = self.xArray
                    source = np.concatenate(([Xs], [Ys])).transpose()
                    # Retrieve inputs, outputs and interpolation
                    inputs = self.__inputs__[:]
                    outputs = self.__outputs__[0] + "/" + str(other)
                    outputs = "(" + outputs + ")"
                    interpolation = self.__interpolation__
                    # Create new Function object
                    return Function(source, inputs, outputs, interpolation)
                else:
                    return Function(lambda x: (self.getValueOpt2(x) / other))
            # Or if it is just a callable
            elif callable(other):
                return Function(lambda x: (self.getValueOpt2(x) / other(x)))

    def __rtruediv__(self, other):
        """Divides 'other' by a Function object and returns a new Function
        object which gives the result of the division. Only implemented for
        1D domains.

        Parameters
        ----------
        other : int, float, callable
            What self will divide.

        Returns
        -------
        result : Function
            A Function object which gives the result of other(x)/self(x).
        """
        # Check if Function object source is array and other is float
        if isinstance(other, (float, int, complex)):
            if isinstance(self.source, np.ndarray):
                # Operate on grid values
                Ys = other / self.yArray
                Xs = self.xArray
                source = np.concatenate(([Xs], [Ys])).transpose()
                # Retrieve inputs, outputs and interpolation
                inputs = self.__inputs__[:]
                outputs = str(other) + "/" + self.__outputs__[0]
                outputs = "(" + outputs + ")"
                interpolation = self.__interpolation__
                # Create new Function object
                return Function(source, inputs, outputs, interpolation)
            else:
                return Function(lambda x: (other / self.getValueOpt2(x)))
        # Or if it is just a callable
        elif callable(other):
            return Function(lambda x: (other(x) / self.getValueOpt2(x)))

    def __pow__(self, other):
        """Raises a Function object to the power of 'other' and
        returns a new Function object which gives the result. Only
        implemented for 1D domains.

        Parameters
        ----------
        other : Function, int, float, callable
            What self will be raised to. If other and self are Function
            objects which are based on a list of points, have the exact same
            domain (are defined in the same grid points) and have the same
            dimension, then a special implementation is used.
            This implementation is faster, however behavior between grid
            points is only interpolated, not calculated as it would be;
            the resultant Function has the same interpolation as self.

        Returns
        -------
        result : Function
            A Function object which gives the result of self(x)**other(x).
        """
        # If other is Function try...
        try:
            # Check if Function objects source is array or callable
            # Check if Function objects have same interpolation and domain
            if (
                isinstance(other.source, np.ndarray)
                and isinstance(self.source, np.ndarray)
<<<<<<< HEAD
                # and self.__interpolation__ == other.__interpolation__
                # and self.__inputs__ == other.__inputs__
=======
                and self.__domDim__ == other.__domDim__
>>>>>>> 19410e7a
                and np.any(self.xArray - other.xArray) == False
                and np.array_equal(self.xArray, other.xArray)
            ):
                # Operate on grid values
                Ys = self.yArray**other.yArray
                Xs = self.xArray
                source = np.concatenate(([Xs], [Ys])).transpose()
                # Retrieve inputs, outputs and interpolation
                inputs = self.__inputs__[:]
                outputs = self.__outputs__[0] + "**" + other.__outputs__[0]
                outputs = "(" + outputs + ")"
                interpolation = self.__interpolation__
                # Create new Function object
                return Function(source, inputs, outputs, interpolation)
            else:
                return Function(lambda x: (self.getValueOpt2(x) ** other(x)))
        # If other is Float except...
        except AttributeError:
            if isinstance(other, (float, int, complex)):
                # Check if Function object source is array or callable
                if isinstance(self.source, np.ndarray):
                    # Operate on grid values
                    Ys = self.yArray**other
                    Xs = self.xArray
                    source = np.concatenate(([Xs], [Ys])).transpose()
                    # Retrieve inputs, outputs and interpolation
                    inputs = self.__inputs__[:]
                    outputs = self.__outputs__[0] + "**" + str(other)
                    outputs = "(" + outputs + ")"
                    interpolation = self.__interpolation__
                    # Create new Function object
                    return Function(source, inputs, outputs, interpolation)
                else:
                    return Function(lambda x: (self.getValue(x) ** other))
            # Or if it is just a callable
            elif callable(other):
                return Function(lambda x: (self.getValue(x) ** other(x)))

    def __rpow__(self, other):
        """Raises 'other' to the power of a Function object and returns
        a new Function object which gives the result. Only implemented
        for 1D domains.

        Parameters
        ----------
        other : int, float, callable
            What self will exponentiate.

        Returns
        -------
        result : Function
            A Function object which gives the result of other(x)**self(x).
        """
        # Check if Function object source is array and other is float
        if isinstance(other, (float, int, complex)):
            if isinstance(self.source, np.ndarray):
                # Operate on grid values
                Ys = other**self.yArray
                Xs = self.xArray
                source = np.concatenate(([Xs], [Ys])).transpose()
                # Retrieve inputs, outputs and interpolation
                inputs = self.__inputs__[:]
                outputs = str(other) + "**" + self.__outputs__[0]
                outputs = "(" + outputs + ")"
                interpolation = self.__interpolation__
                # Create new Function object
                return Function(source, inputs, outputs, interpolation)
            else:
                return Function(lambda x: (other ** self.getValue(x)))
        # Or if it is just a callable
        elif callable(other):
            return Function(lambda x: (other(x) ** self.getValue(x)))

    def __matmul__(self, other):
        """Operator @ as an alias for composition. Therefore, this
        method is a shorthand for self.compose(other). See self.compose
        for more information.

        Parameters
        ----------
        other : Function
            Function object to be composed with self.

        Returns
        -------
        result : Function
            A Function object which gives the result of self(other(x)).
        """
        return self.compose(other)

    def integral(self, a, b, numerical=False):
        """Evaluate a definite integral of a 1-D Function in the interval
        from a to b.

        Parameters
        ----------
        a : float
            Lower limit of integration.
        b : float
            Upper limit of integration.
        numerical : bool
            If True, forces the definite integral to be evaluated numerically.
            The current numerical method used is scipy.integrate.quad.
            If False, try to calculate using interpolation information.
            Currently, only available for spline and linear interpolation. If
            unavailable, calculate numerically anyways.

        Returns
        -------
        ans : float
            Evaluated integral.
        """
        # Guarantee a < b
        integrationSign = np.sign(b - a)
        if integrationSign == -1:
            a, b = b, a
        # Different implementations depending on interpolation
        if self.__interpolation__ == "spline" and numerical is False:
            xData = self.xArray
            yData = self.yArray
            coeffs = self.__splineCoefficients__
            ans = 0
            # Check to see if interval starts before point data
            if a < xData[0]:
                if self.__extrapolation__ == "constant":
                    ans += yData[0] * (min(xData[0], b) - a)
                elif self.__extrapolation__ == "natural":
                    c = coeffs[:, 0]
                    subB = a - xData[0]
                    subA = min(b, xData[0]) - xData[0]
                    ans += (
                        (c[3] * subA**4) / 4
                        + (c[2] * subA**3 / 3)
                        + (c[1] * subA**2 / 2)
                        + c[0] * subA
                    )
                    ans -= (
                        (c[3] * subB**4) / 4
                        + (c[2] * subB**3 / 3)
                        + (c[1] * subB**2 / 2)
                        + c[0] * subB
                    )
                else:
                    # self.__extrapolation__ = 'zero'
                    pass

            # Integrate in subintervals between Xs of given data up to b
            i = max(np.searchsorted(xData, a, side="left") - 1, 0)
            while i < len(xData) - 1 and xData[i] < b:
                if xData[i] <= a <= xData[i + 1] and xData[i] <= b <= xData[i + 1]:
                    subA = a - xData[i]
                    subB = b - xData[i]
                elif xData[i] <= a <= xData[i + 1]:
                    subA = a - xData[i]
                    subB = xData[i + 1] - xData[i]
                elif b <= xData[i + 1]:
                    subA = 0
                    subB = b - xData[i]
                else:
                    subA = 0
                    subB = xData[i + 1] - xData[i]
                c = coeffs[:, i]
                ans += (
                    (c[3] * subB**4) / 4
                    + (c[2] * subB**3 / 3)
                    + (c[1] * subB**2 / 2)
                    + c[0] * subB
                )
                ans -= (
                    (c[3] * subA**4) / 4
                    + (c[2] * subA**3 / 3)
                    + (c[1] * subA**2 / 2)
                    + c[0] * subA
                )
                i += 1
            # Check to see if interval ends after point data
            if b > xData[-1]:
                if self.__extrapolation__ == "constant":
                    ans += yData[-1] * (b - max(xData[-1], a))
                elif self.__extrapolation__ == "natural":
                    c = coeffs[:, -1]
                    subA = max(xData[-1], a) - xData[-2]
                    subB = b - xData[-2]
                    ans -= (
                        (c[3] * subA**4) / 4
                        + (c[2] * subA**3 / 3)
                        + (c[1] * subA**2 / 2)
                        + c[0] * subA
                    )
                    ans += (
                        (c[3] * subB**4) / 4
                        + (c[2] * subB**3 / 3)
                        + (c[1] * subB**2 / 2)
                        + c[0] * subB
                    )
                else:
                    # self.__extrapolation__ = 'zero'
                    pass
        elif self.__interpolation__ == "linear" and numerical is False:
            # Integrate from a to b using np.trapz
            xData = self.xArray
            yData = self.yArray
            # Get data in interval
            xIntegrationData = xData[(xData >= a) & (xData <= b)]
            yIntegrationData = yData[(xData >= a) & (xData <= b)]
            # Add integration limits to data
            if self.__extrapolation__ == "zero":
                if a >= xData[0]:
                    xIntegrationData = np.concatenate(([a], xIntegrationData))
                    yIntegrationData = np.concatenate(([self(a)], yIntegrationData))
                if b <= xData[-1]:
                    xIntegrationData = np.concatenate((xIntegrationData, [b]))
                    yIntegrationData = np.concatenate((yIntegrationData, [self(b)]))
            else:
                xIntegrationData = np.concatenate(([a], xIntegrationData))
                yIntegrationData = np.concatenate(([self(a)], yIntegrationData))
                xIntegrationData = np.concatenate((xIntegrationData, [b]))
                yIntegrationData = np.concatenate((yIntegrationData, [self(b)]))
            # Integrate using np.trapz
            ans = np.trapz(yIntegrationData, xIntegrationData)
        else:
            # Integrate numerically
            ans, _ = integrate.quad(self, a, b, epsabs=0.001, limit=10000)
        return integrationSign * ans

    def differentiate(self, x, dx=1e-6, order=1):
        """Differentiate a Function object at a given point.

        Parameters
        ----------
        x : float
            Point at which to differentiate.
        dx : float
            Step size to use for numerical differentiation.
        order : int
            Order of differentiation.

        Returns
        -------
        ans : float
            Evaluated derivative.
        """
        if order == 1:
            return (self.getValue(x + dx) - self.getValue(x - dx)) / (2 * dx)
        elif order == 2:
            return (
                self.getValue(x + dx) - 2 * self.getValue(x) + self.getValue(x - dx)
            ) / dx**2

    def identityFunction(self):
        """Returns a Function object that correspond to the identity mapping,
        i.e. f(x) = x.
        If the Function object is defined on an array, the identity Function
        follows the same discretization, and has linear interpolation and
        extrapolation.
        If the Function is defined by a lambda, the identity Function is the
        indentity map 'lambda x: x'.

        Returns
        -------
        result : Function
            A Function object that corresponds to the identity mapping.
        """

        # Check if Function object source is array
        if isinstance(self.source, np.ndarray):
            identity = Function(
                [(-1, -1), (1, 1)],
                inputs=self.__inputs__,
                outputs=f"identity of {self.__outputs__}",
                interpolation="linear",
                extrapolation="natural",
            )
            return identity.setDiscreteBasedOnModel(self)

        else:
            return Function(
                lambda x: x,
                inputs=self.__inputs__,
                outputs=f"identity of {self.__outputs__}",
            )

    def derivativeFunction(self):
        """Returns a Function object which gives the derivative of the Function object.

        Returns
        -------
        result : Function
            A Function object which gives the derivative of self.
        """
        # Check if Function object source is array
        if isinstance(self.source, np.ndarray):
            # Operate on grid values
            Ys = np.diff(self.yArray) / np.diff(self.xArray)
            Xs = self.source[:-1, 0] + np.diff(self.xArray) / 2
            source = np.column_stack((Xs, Ys))
            # Retrieve inputs, outputs and interpolation
            inputs = self.__inputs__[:]
            outputs = f"d({self.__outputs__[0]})/d({inputs[0]})"
        else:
            source = lambda x: self.differentiate(x)
            inputs = self.__inputs__[:]
            outputs = f"d({self.__outputs__[0]})/d({inputs[0]})"

        # Create new Function object
        return Function(source, inputs, outputs, self.__interpolation__)

    def integralFunction(self, lower=None, upper=None, datapoints=100):
        """Returns a Function object representing the integral of the Function object.

        Parameters
        ----------
        lower : scalar, optional
            The lower limit of the interval in which the function is to be
            evaluated at. If the Function is given by a dataset, the default
            value is the start of the dataset.
        upper : scalar, optional
            The upper limit of the interval in which the function is to be
            evaluated at. If the Function is given by a dataset, the default
            value is the end of the dataset.
        datapoints : int, optional
            The number of points in which the integral will be evaluated for
            plotting it, which draws lines between each evaluated point.
            The default value is 100.

        Returns
        -------
        result : Function
            The integral of the Function object.
        """
        if isinstance(self.source, np.ndarray):
            lower = self.source[0, 0] if lower is None else lower
            upper = self.source[-1, 0] if upper is None else upper
            xData = np.linspace(lower, upper, datapoints)
            yData = np.zeros(datapoints)
            for i in range(datapoints):
                yData[i] = self.integral(lower, xData[i])
            return Function(
                np.column_stack((xData, yData)),
                inputs=self.__inputs__,
                outputs=[o + " Integral" for o in self.__outputs__],
            )
        else:
            lower = 0 if lower is None else lower
            return Function(
                lambda x: self.integral(lower, x),
                inputs=self.__inputs__,
                outputs=[o + " Integral" for o in self.__outputs__],
            )

    def isBijective(self):
        """Checks whether the Function is bijective. Only applicable to
        Functions whose source is a list of points, raises an error otherwise.

        Returns
        -------
        result : bool
            True if the Function is bijective, False otherwise.
        """
        if isinstance(self.source, np.ndarray):
            xDataDistinct = set(self.xArray)
            yDataDistinct = set(self.yArray)
            distinctMap = set(zip(xDataDistinct, yDataDistinct))
            return len(distinctMap) == len(xDataDistinct) == len(yDataDistinct)
        else:
            raise TypeError(
                "Only Functions whose source is a list of points can be "
                "checked for bijectivity."
            )

    def isStrictlyBijective(self):
        """Checks whether the Function is "strictly" bijective.
        Only applicable to Functions whose source is a list of points,
        raises an error otherwise.

        Notes
        -----
        By "strictly" bijective, this implementation considers the
        list-of-points-defined Function bijective between each consecutive pair
        of points. Therefore, the Function may be flagged as not bijective even
        if the mapping between the set of points which define the Function is
        bijective.

        Returns
        -------
        result : bool
            True if the Function is "strictly" bijective, False otherwise.

        Examples
        --------
        >>> f = Function([[0, 0], [1, 1], [2, 4]])
        >>> f.isBijective()
        True
        >>> f.isStrictlyBijective()
        True

        >>> f = Function([[-1, 1], [0, 0], [1, 1], [2, 4]])
        >>> f.isBijective()
        False
        >>> f.isStrictlyBijective()
        False

        A Function which is not "strictly" bijective, but is bijective, can be
        constructed as x^2 defined at -1, 0 and 2.

        >>> f = Function([[-1, 1], [0, 0], [2, 4]])
        >>> f.isBijective()
        True
        >>> f.isStrictlyBijective()
        False
        """
        if isinstance(self.source, np.ndarray):
            # Assuming domain is sorted, range must also be
            yData = self.yArray
            # Both ascending and descending order means Function is bijective
            yDataDiff = np.diff(yData)
            return np.all(yDataDiff >= 0) or np.all(yDataDiff <= 0)
        else:
            raise TypeError(
                "Only Functions whose source is a list of points can be "
                "checked for bijectivity."
            )

    def inverseFunction(self, approxFunc=None, tol=1e-4):
        """
        Returns the inverse of the Function. The inverse function of F is a
        function that undoes the operation of F. The inverse of F exists if
        and only if F is bijective. Makes the domain the range and the range
        the domain.

        If the Function is given by a list of points, its bijectivity is
        checked and an error is raised if it is not bijective.
        If the Function is given by a function, its bijection is not
        checked and may lead to innacuracies outside of its bijective region.

        Parameters
        ----------
        approxFunc : callable, optional
            A function that approximates the inverse of the Function. This
            function is used to find the starting guesses for the inverse
            root finding algorithm. This is better used when the inverse
            in complex but has a simple approximation or when the root
            finding algorithm performs poorly due to default start point.
            The default is None in which case the starting point is zero.

        tol : float, optional
            The tolerance for the inverse root finding algorithm. The default
            is 1e-4.

        Returns
        -------
        result : Function
            A Function whose domain and range have been inverted.
        """
        if isinstance(self.source, np.ndarray):
            if self.isStrictlyBijective():
                # Swap the columns
                source = np.flip(self.source, axis=1)
            else:
                raise ValueError(
                    "Function is not bijective, so it does not have an inverse."
                )
        else:
            if approxFunc is not None:
                source = lambda x: self.findInput(x, start=approxFunc(x), tol=tol)
            else:
                source = lambda x: self.findInput(x, start=0, tol=tol)
        return Function(
            source,
            inputs=self.__outputs__,
            outputs=self.__inputs__,
            interpolation=self.__interpolation__,
        )

    def findInput(self, val, start, tol=1e-4):
        """
        Finds the optimal input for a given output.

        Parameters
        ----------
        val : int, float
            The value of the output.
        start : int, float
            Initial guess of the output.
        tol : int, float
            Tolerance for termination.

        Returns
        -------
        result : ndarray
            The value of the input which gives the output closest to val.
        """
        return optimize.root(
            lambda x: self.getValue(x) - val,
            start,
            tol=tol,
        ).x[0]

    def average(self, lower, upper):
        """
        Returns the average of the function.

        Parameters
        ----------
        lower : float
            Lower point of the region that the average will be calculated at.
        upper : float
            Upper point of the region that the average will be calculated at.

        Returns
        -------
        result : float
            The average of the function.
        """
        return self.integral(lower, upper) / (upper - lower)

    def averageFunction(self, lower=None):
        """
        Returns a Function object representing the average of the Function object.

        Parameters
        ----------
        lower : float
            Lower limit of the new domain. Only required if the Function's source
            is a callable instead of a list of points.

        Returns
        -------
        result : Function
            The average of the Function object.
        """
        if isinstance(self.source, np.ndarray):
            if lower is None:
                lower = self.source[0, 0]
            upper = self.source[-1, 0]
            xData = np.linspace(lower, upper, 100)
            yData = np.zeros(100)
            yData[0] = self.source[:, 1][0]
            for i in range(1, 100):
                yData[i] = self.average(lower, xData[i])
            return Function(
                np.concatenate(([xData], [yData])).transpose(),
                inputs=self.__inputs__,
                outputs=[o + " Average" for o in self.__outputs__],
            )
        else:
            if lower is None:
                lower = 0
            return Function(
                lambda x: self.average(lower, x),
                inputs=self.__inputs__,
                outputs=[o + " Average" for o in self.__outputs__],
            )

    def compose(self, func, extrapolate=False):
        """
        Returns a Function object which is the result of inputing a function
        into a function (i.e. f(g(x))). The domain will become the domain of
        the input function and the range will become the range of the original
        function.

        Parameters
        ----------
        func : Function
            The function to be inputed into the function.

        extrapolate : bool, optional
            Whether or not to extrapolate the function if the input function's
            range is outside of the original function's domain. The default is
            False.

        Returns
        -------
        result : Function
            The result of inputing the function into the function.
        """
        # Check if the input is a function
        if not isinstance(func, Function):
            raise TypeError("Input must be a Function object.")

        if isinstance(self.source, np.ndarray) and isinstance(func.source, np.ndarray):
            # Perform bounds check for composition
            if not extrapolate:
                if func.min < self.xinitial and func.max > self.xfinal:
                    raise ValueError(
                        f"Input Function image {func.min, func.max} must be within "
                        f"the domain of the Function {self.xinitial, self.xfinal}."
                    )

            return Function(
                np.concatenate(([func.xArray], [self(func.yArray)])).T,
                inputs=func.__inputs__,
                outputs=self.__outputs__,
                interpolation=self.__interpolation__,
                extrapolation=self.__extrapolation__,
            )
        else:
            return Function(
                lambda x: self(func(x)),
                inputs=func.__inputs__,
                outputs=self.__outputs__,
                interpolation=self.__interpolation__,
                extrapolation=self.__extrapolation__,
            )


class PiecewiseFunction(Function):
    def __new__(
        cls,
        source,
        inputs=["Scalar"],
        outputs=["Scalar"],
        interpolation="spline",
        extrapolation=None,
        datapoints=100,
    ):
        """
        Creates a piecewise function from a dictionary of functions. The keys of the dictionary
        must be tuples that represent the domain of the function. The domains must be disjoint.
        The piecewise function will be evaluated at datapoints points to create Function object.

        Parameters
        ----------
        source: dictionary
            A dictionary of Function objects, where the keys are the domains.
        inputs : list
            A list of strings that represent the inputs of the function.
        outputs: list
            A list of strings that represent the outputs of the function.
        interpolation: str
            The type of interpolation to use. The default value is 'akima'.
        extrapolation: str
            The type of extrapolation to use. The default value is None.
        datapoints: int
            The number of points in which the piecewise function will be
            evaluated to create a base function. The default value is 100.
        """
        # Check if source is a dictionary
        if not isinstance(source, dict):
            raise TypeError("source must be a dictionary")
        # Check if all keys are tuples
        for key in source.keys():
            if not isinstance(key, tuple):
                raise TypeError("keys of source must be tuples")
        # Check if all domains are disjoint
        for key1 in source.keys():
            for key2 in source.keys():
                if key1 != key2:
                    if key1[0] < key2[1] and key1[1] > key2[0]:
                        raise ValueError("domains must be disjoint")

        # Crate Function
        def calcOutput(func, inputs):
            o = np.zeros(len(inputs))
            for j in range(len(inputs)):
                o[j] = func.getValue(inputs[j])
            return o

        inputData = []
        outputData = []
        for key in sorted(source.keys()):
            i = np.linspace(key[0], key[1], datapoints)
            i = i[~np.in1d(i, inputData)]
            inputData = np.concatenate((inputData, i))

            f = Function(source[key])
            outputData = np.concatenate((outputData, calcOutput(f, i)))

        return Function(
            np.concatenate(([inputData], [outputData])).T,
            inputs=inputs,
            outputs=outputs,
            interpolation=interpolation,
            extrapolation=extrapolation,
        )


def funcify_method(*args, **kwargs):
    """Decorator factory to wrap methods as Function objects and save them as cached
    properties.

    Parameters
    ----------
    *args : list
        Positional arguments to be passed to rocketpy.Function.
    **kwargs : dict
        Keyword arguments to be passed to rocketpy.Function.

    Returns
    -------
    decorator : function
        Decorator function to wrap callables as Function objects.

    Examples
    --------
    There are 3 types of methods that this decorator supports:

    1. Method which returns a valid rocketpy.Function source argument.

    >>> from rocketpy.Function import funcify_method
    >>> class Example():
    ...     @funcify_method(inputs=['x'], outputs=['y'])
    ...     def f(self):
    ...         return lambda x: x**2
    >>> example = Example()
    >>> example.f
    Function from R1 to R1 : (x) → (y)

    Normal algebra can be performed afterwards:

    >>> g = 2*example.f + 3
    >>> g(2)
    11

    2. Method which returns a rocketpy.Function instance. An interesting use is to reset
    input and output names after algebraic operations.

    >>> class Example():
    ...     @funcify_method(inputs=['x'], outputs=['x**3'])
    ...     def cube(self):
    ...         f = Function(lambda x: x**2)
    ...         g = Function(lambda x: x**5)
    ...         return g / f
    >>> example = Example()
    >>> example.cube
    Function from R1 to R1 : (x) → (x**3)

    3. Method which is itself a valid rocketpy.Function source argument.

    >>> class Example():
    ...     @funcify_method('x', 'f(x)')
    ...     def f(self, x):
    ...         return x**2
    >>> example = Example()
    >>> example.f
    Function from R1 to R1 : (x) → (f(x))

    In order to reset the cache, just delete de attribute from the instance:

    >>> del example.f

    Once it is requested again, it will be re-created as a new Function object:

    >>> example.f
    Function from R1 to R1 : (x) → (f(x))
    """
    func = None
    if len(args) == 1 and callable(args[0]):
        func = args[0]
        args = []

    class funcify_method_decorator:
        def __init__(self, func):
            self.func = func
            self.attrname = None
            self.__doc__ = func.__doc__

        def __set_name__(self, owner, name):
            self.attrname = name

        def __get__(self, instance, owner=None):
            if instance is None:
                return self
            cache = instance.__dict__
            try:
                # If cache is ready, return it
                val = cache[self.attrname]
            except KeyError:
                # If cache is not ready, create it
                try:
                    # Handle methods which return Function instances
                    val = self.func(instance).reset(*args, **kwargs)
                except AttributeError:
                    # Handle methods which return a valid source
                    source = self.func(instance)
                    val = Function(source, *args, **kwargs)
                except TypeError:
                    # Handle methods which are the source themselves
                    source = lambda *_: self.func(instance, *_)
                    val = Function(source, *args, **kwargs)
                # except Exception:
                #     raise Exception(
                #         "Could not create Function object from method "
                #         f"{self.func.__name__}."
                #     )

                val.__doc__ = self.__doc__
                cache[self.attrname] = val
            return val

    if func:
        return funcify_method_decorator(func)
    else:
        return funcify_method_decorator


if __name__ == "__main__":
    import doctest

    doctest.testmod()<|MERGE_RESOLUTION|>--- conflicted
+++ resolved
@@ -1916,12 +1916,7 @@
             if (
                 isinstance(other.source, np.ndarray)
                 and isinstance(self.source, np.ndarray)
-<<<<<<< HEAD
-                # and self.__interpolation__ == other.__interpolation__
-                # and self.__inputs__ == other.__inputs__
-=======
                 and self.__domDim__ == other.__domDim__
->>>>>>> 19410e7a
                 and np.array_equal(self.xArray, other.xArray)
             ):
                 # Operate on grid values
@@ -2047,12 +2042,7 @@
             if (
                 isinstance(other.source, np.ndarray)
                 and isinstance(self.source, np.ndarray)
-<<<<<<< HEAD
-                # and self.__interpolation__ == other.__interpolation__
-                # and self.__inputs__ == other.__inputs__
-=======
                 and self.__domDim__ == other.__domDim__
->>>>>>> 19410e7a
                 and np.array_equal(self.xArray, other.xArray)
             ):
                 # Operate on grid values
@@ -2135,12 +2125,7 @@
             if (
                 isinstance(other.source, np.ndarray)
                 and isinstance(self.source, np.ndarray)
-<<<<<<< HEAD
-                # and self.__interpolation__ == other.__interpolation__
-                # and self.__inputs__ == other.__inputs__
-=======
                 and self.__domDim__ == other.__domDim__
->>>>>>> 19410e7a
                 and np.array_equal(self.xArray, other.xArray)
             ):
                 # Operate on grid values
@@ -2243,12 +2228,7 @@
             if (
                 isinstance(other.source, np.ndarray)
                 and isinstance(self.source, np.ndarray)
-<<<<<<< HEAD
-                # and self.__interpolation__ == other.__interpolation__
-                # and self.__inputs__ == other.__inputs__
-=======
                 and self.__domDim__ == other.__domDim__
->>>>>>> 19410e7a
                 and np.any(self.xArray - other.xArray) == False
                 and np.array_equal(self.xArray, other.xArray)
             ):
