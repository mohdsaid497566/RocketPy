import math
import warnings
from copy import deepcopy
from functools import cached_property

import numpy as np
import simplekml
from scipy import integrate

from ..mathutils.function import Function, funcify_method
from ..mathutils.vector_matrix import Matrix, Vector
from ..plots.flight_plots import _FlightPlots
from ..prints.flight_prints import _FlightPrints
from ..tools import (
    calculate_cubic_hermite_coefficients,
    find_closest,
    find_root_linear_interpolation,
    find_roots_cubic_function,
    quaternions_to_nutation,
    quaternions_to_precession,
    quaternions_to_spin,
)


class Flight:  # pylint: disable=too-many-public-methods
    """Keeps all flight information and has a method to simulate flight.

    Attributes
    ----------
    Flight.env : Environment
        Environment object describing rail length, elevation, gravity and
        weather condition. See Environment class for more details.
    Flight.rocket : Rocket
        Rocket class describing rocket. See Rocket class for more
        details.
    Flight.parachutes : Parachute
        Direct link to parachutes of the Rocket. See Rocket class
        for more details.
    Flight.frontal_surface_wind : float
        Surface wind speed in m/s aligned with the launch rail.
    Flight.lateral_surface_wind : float
        Surface wind speed in m/s perpendicular to launch rail.
    Flight.FlightPhases : class
        Helper class to organize and manage different flight phases.
    Flight.TimeNodes : class
        Helper class to manage time discretization during simulation.
    Flight.time_iterator : function
        Helper iterator function to generate time discretization points.
    Flight.rail_length : float, int
        Launch rail length in meters.
    Flight.effective_1rl : float
        Original rail length minus the distance measured from nozzle exit
        to the upper rail button. It assumes the nozzle to be aligned with
        the beginning of the rail.
    Flight.effective_2rl : float
        Original rail length minus the distance measured from nozzle exit
        to the lower rail button. It assumes the nozzle to be aligned with
        the beginning of the rail.
    Flight.name: str
        Name of the flight.
    Flight._controllers : list
        List of controllers to be used during simulation.
    Flight.max_time : int, float
        Maximum simulation time allowed. Refers to physical time
        being simulated, not time taken to run simulation.
    Flight.max_time_step : int, float
        Maximum time step to use during numerical integration in seconds.
    Flight.min_time_step : int, float
        Minimum time step to use during numerical integration in seconds.
    Flight.rtol : int, float
        Maximum relative error tolerance to be tolerated in the
        numerical integration scheme.
    Flight.atol : int, float
        Maximum absolute error tolerance to be tolerated in the
        integration scheme.
    Flight.time_overshoot : bool, optional
        If True, decouples ODE time step from parachute trigger functions
        sampling rate. The time steps can overshoot the necessary trigger
        function evaluation points and then interpolation is used to
        calculate them and feed the triggers. Can greatly improve run
        time in some cases.
    Flight.terminate_on_apogee : bool
        Whether to terminate simulation when rocket reaches apogee.
    Flight.solver : scipy.integrate.LSODA
        Scipy LSODA integration scheme.
    Flight.x : Function
        Rocket's X coordinate (positive east) as a function of time.
    Flight.y : Function
        Rocket's Y coordinate (positive north) as a function of time.
    Flight.z : Function
        Rocket's z coordinate (positive up) as a function of time.
    Flight.vx : Function
        Rocket's X velocity as a function of time.
    Flight.vy : Function
        Rocket's Y velocity as a function of time.
    Flight.vz : Function
        Rocket's Z velocity as a function of time.
    Flight.e0 : Function
        Rocket's Euler parameter 0 as a function of time.
    Flight.e1 : Function
        Rocket's Euler parameter 1 as a function of time.
    Flight.e2 : Function
        Rocket's Euler parameter 2 as a function of time.
    Flight.e3 : Function
        Rocket's Euler parameter 3 as a function of time.
    Flight.w1 : Function
        Rocket's angular velocity Omega 1 as a function of time.
        Direction 1 is in the rocket's body axis and points perpendicular
        to the rocket's axis of cylindrical symmetry.
    Flight.w2 : Function
        Rocket's angular velocity Omega 2 as a function of time.
        Direction 2 is in the rocket's body axis and points perpendicular
        to the rocket's axis of cylindrical symmetry and direction 1.
    Flight.w3 : Function
        Rocket's angular velocity Omega 3 as a function of time.
        Direction 3 is in the rocket's body axis and points in the
        direction of cylindrical symmetry.
    Flight.latitude: Function
        Rocket's latitude coordinates (positive North) as a function of time.
        The Equator has a latitude equal to 0, by convention.
    Flight.longitude: Function
        Rocket's longitude coordinates (positive East) as a function of time.
        Greenwich meridian has a longitude equal to 0, by convention.
    Flight.inclination : int, float
        Launch rail inclination angle relative to ground, given in degrees.
    Flight.heading : int, float
        Launch heading angle relative to north given in degrees.
    Flight.initial_solution : list
        List defines initial condition - [tInit, x_init,
        y_init, z_init, vx_init, vy_init, vz_init, e0_init, e1_init,
        e2_init, e3_init, w1_init, w2_init, w3_init]
    Flight.t_initial : int, float
        Initial simulation time in seconds. Usually 0.
    Flight.solution : list
        Solution array which keeps results from each numerical
        integration.
    Flight.t : float
        Current integration time.
    Flight.y : list
        Current integration state vector u.
    Flight.post_processed : bool
        Defines if solution data has been post processed.
    Flight.initial_solution : list
        List defines initial condition - [tInit, x_init,
        y_init, z_init, vx_init, vy_init, vz_init, e0_init, e1_init,
        e2_init, e3_init, w1_init, w2_init, w3_init]
    Flight.out_of_rail_time : int, float
        Time, in seconds, in which the rocket completely leaves the
        rail.
    Flight.out_of_rail_state : list
        State vector u corresponding to state when the rocket
        completely leaves the rail.
    Flight.out_of_rail_velocity : int, float
        Velocity, in m/s, with which the rocket completely leaves the
        rail.
    Flight.apogee_state : array
        State vector u corresponding to state when the rocket's
        vertical velocity is zero in the apogee.
    Flight.apogee_time : int, float
        Time, in seconds, in which the rocket's vertical velocity
        reaches zero in the apogee.
    Flight.apogee_x : int, float
        X coordinate (positive east) of the center of mass of the
        rocket when it reaches apogee.
    Flight.apogee_y : int, float
        Y coordinate (positive north) of the center of mass of the
        rocket when it reaches apogee.
    Flight.apogee : int, float
        Z coordinate, or altitude, of the center of mass of the
        rocket when it reaches apogee.
    Flight.x_impact : int, float
        X coordinate (positive east) of the center of mass of the
        rocket when it impacts ground.
    Flight.y_impact : int, float
        Y coordinate (positive east) of the center of mass of the
        rocket when it impacts ground.
    Flight.impact_velocity : int, float
        Velocity magnitude of the center of mass of the rocket when
        it impacts ground.
    Flight.impact_state : array
        State vector u corresponding to state when the rocket
        impacts the ground.
    Flight.parachute_events : array
        List that stores parachute events triggered during flight.
    Flight.function_evaluations : array
        List that stores number of derivative function evaluations
        during numerical integration in cumulative manner.
    Flight.function_evaluations_per_time_step : list
        List that stores number of derivative function evaluations
        per time step during numerical integration.
    Flight.time_steps : array
        List of time steps taking during numerical integration in
        seconds.
    Flight.flight_phases : Flight.FlightPhases
        Stores and manages flight phases.
    Flight.wind_velocity_x : Function
        Wind velocity X (East) experienced by the rocket as a
        function of time. Can be called or accessed as array.
    Flight.wind_velocity_y : Function
        Wind velocity Y (North) experienced by the rocket as a
        function of time. Can be called or accessed as array.
    Flight.density : Function
        Air density experienced by the rocket as a function of
        time. Can be called or accessed as array.
    Flight.pressure : Function
        Air pressure experienced by the rocket as a function of
        time. Can be called or accessed as array.
    Flight.dynamic_viscosity : Function
        Air dynamic viscosity experienced by the rocket as a function of
        time. Can be called or accessed as array.
    Flight.speed_of_sound : Function
        Speed of Sound in air experienced by the rocket as a
        function of time. Can be called or accessed as array.
    Flight.ax : Function
        Rocket's X (East) acceleration as a function of time, in m/s².
        Can be called or accessed as array.
    Flight.ay : Function
        Rocket's Y (North) acceleration as a function of time, in m/s².
        Can be called or accessed as array.
    Flight.az : Function
        Rocket's Z (Up) acceleration as a function of time, in m/s².
        Can be called or accessed as array.
    Flight.alpha1 : Function
        Rocket's angular acceleration Alpha 1 as a function of time.
        Direction 1 is in the rocket's body axis and points perpendicular
        to the rocket's axis of cylindrical symmetry.
        Units of rad/s². Can be called or accessed as array.
    Flight.alpha2 : Function
        Rocket's angular acceleration Alpha 2 as a function of time.
        Direction 2 is in the rocket's body axis and points perpendicular
        to the rocket's axis of cylindrical symmetry and direction 1.
        Units of rad/s². Can be called or accessed as array.
    Flight.alpha3 : Function
        Rocket's angular acceleration Alpha 3 as a function of time.
        Direction 3 is in the rocket's body axis and points in the
        direction of cylindrical symmetry.
        Units of rad/s². Can be called or accessed as array.
    Flight.speed : Function
        Rocket velocity magnitude in m/s relative to ground as a
        function of time. Can be called or accessed as array.
    Flight.max_speed : float
        Maximum velocity magnitude in m/s reached by the rocket
        relative to ground during flight.
    Flight.max_speed_time : float
        Time in seconds at which rocket reaches maximum velocity
        magnitude relative to ground.
    Flight.horizontal_speed : Function
        Rocket's velocity magnitude in the horizontal (North-East)
        plane in m/s as a function of time. Can be called or
        accessed as array.
    Flight.acceleration : Function
        Rocket acceleration magnitude in m/s² relative to ground as a
        function of time. Can be called or accessed as array.
    Flight.max_acceleration : float
        Maximum acceleration magnitude in m/s² reached by the rocket
        relative to ground during flight.
    Flight.max_acceleration_time : float
        Time in seconds at which rocket reaches maximum acceleration
        magnitude relative to ground.
    Flight.path_angle : Function
        Rocket's flight path angle, or the angle that the
        rocket's velocity makes with the horizontal (North-East)
        plane. Measured in degrees and expressed as a function
        of time. Can be called or accessed as array.
    Flight.attitude_vector_x : Function
        Rocket's attitude vector, or the vector that points
        in the rocket's axis of symmetry, component in the X
        direction (East) as a function of time.
        Can be called or accessed as array.
    Flight.attitude_vector_y : Function
        Rocket's attitude vector, or the vector that points
        in the rocket's axis of symmetry, component in the Y
        direction (East) as a function of time.
        Can be called or accessed as array.
    Flight.attitude_vector_z : Function
        Rocket's attitude vector, or the vector that points
        in the rocket's axis of symmetry, component in the Z
        direction (East) as a function of time.
        Can be called or accessed as array.
    Flight.attitude_angle : Function
        Rocket's attitude angle, or the angle that the
        rocket's axis of symmetry makes with the horizontal (North-East)
        plane. Measured in degrees and expressed as a function
        of time. Can be called or accessed as array.
    Flight.lateral_attitude_angle : Function
        Rocket's lateral attitude angle, or the angle that the
        rocket's axis of symmetry makes with plane defined by
        the launch rail direction and the Z (up) axis.
        Measured in degrees and expressed as a function
        of time. Can be called or accessed as array.
    Flight.phi : Function
        Rocket's Spin Euler Angle, φ, according to the 3-2-3 rotation
        system (NASA Standard Aerospace). Measured in degrees and
        expressed as a function of time. Can be called or accessed as array.
    Flight.theta : Function
        Rocket's Nutation Euler Angle, θ, according to the 3-2-3 rotation
        system (NASA Standard Aerospace). Measured in degrees and
        expressed as a function of time. Can be called or accessed as array.
    Flight.psi : Function
        Rocket's Precession Euler Angle, ψ, according to the 3-2-3 rotation
        system (NASA Standard Aerospace). Measured in degrees and
        expressed as a function of time. Can be called or accessed as array.
    Flight.R1 : Function
        Resultant force perpendicular to rockets axis due to
        aerodynamic forces as a function of time. Units in N.
        Expressed as a function of time. Can be called or accessed
        as array.
        Direction 1 is in the rocket's body axis and points perpendicular
        to the rocket's axis of cylindrical symmetry.
    Flight.R2 : Function
        Resultant force perpendicular to rockets axis due to
        aerodynamic forces as a function of time. Units in N.
        Expressed as a function of time. Can be called or accessed
        as array.
        Direction 2 is in the rocket's body axis and points perpendicular
        to the rocket's axis of cylindrical symmetry and direction 1.
    Flight.R3 : Function
        Resultant force in rockets axis due to aerodynamic forces
        as a function of time. Units in N. Usually just drag.
        Expressed as a function of time. Can be called or accessed
        as array.
        Direction 3 is in the rocket's body axis and points in the
        direction of cylindrical symmetry.
    Flight.M1 : Function
        Resultant moment (torque) perpendicular to rockets axis due to
        aerodynamic forces and eccentricity as a function of time.
        Units in N*m.
        Expressed as a function of time. Can be called or accessed
        as array.
        Direction 1 is in the rocket's body axis and points perpendicular
        to the rocket's axis of cylindrical symmetry.
    Flight.M2 : Function
        Resultant moment (torque) perpendicular to rockets axis due to
        aerodynamic forces and eccentricity as a function of time.
        Units in N*m.
        Expressed as a function of time. Can be called or accessed
        as array.
        Direction 2 is in the rocket's body axis and points perpendicular
        to the rocket's axis of cylindrical symmetry and direction 1.
    Flight.M3 : Function
        Resultant moment (torque) in rockets axis due to aerodynamic
        forces and eccentricity as a function of time. Units in N*m.
        Expressed as a function of time. Can be called or accessed
        as array.
        Direction 3 is in the rocket's body axis and points in the
        direction of cylindrical symmetry.
    Flight.aerodynamic_lift : Function
        Resultant force perpendicular to rockets axis due to
        aerodynamic effects as a function of time. Units in N.
        Expressed as a function of time. Can be called or accessed
        as array.
    Flight.aerodynamic_drag : Function
        Resultant force aligned with the rockets axis due to
        aerodynamic effects as a function of time. Units in N.
        Expressed as a function of time. Can be called or accessed
        as array.
    Flight.aerodynamic_bending_moment : Function
        Resultant moment perpendicular to rocket's axis due to
        aerodynamic effects as a function of time. Units in N m.
        Expressed as a function of time. Can be called or accessed
        as array.
    Flight.aerodynamic_spin_moment : Function
        Resultant moment aligned with the rockets axis due to
        aerodynamic effects as a function of time. Units in N m.
        Expressed as a function of time. Can be called or accessed
        as array.
    Flight.rail_button1_normal_force : Function
        Upper rail button normal force in N as a function
        of time. Can be called or accessed as array.
    Flight.max_rail_button1_normal_force : float
        Maximum upper rail button normal force experienced
        during rail flight phase in N.
    Flight.rail_button1_shear_force : Function
        Upper rail button shear force in N as a function
        of time. Can be called or accessed as array.
    Flight.max_rail_button1_shear_force : float
        Maximum upper rail button shear force experienced
        during rail flight phase in N.
    Flight.rail_button2_normal_force : Function
        Lower rail button normal force in N as a function
        of time. Can be called or accessed as array.
    Flight.max_rail_button2_normal_force : float
        Maximum lower rail button normal force experienced
        during rail flight phase in N.
    Flight.rail_button2_shear_force : Function
        Lower rail button shear force in N as a function
        of time. Can be called or accessed as array.
    Flight.max_rail_button2_shear_force : float
        Maximum lower rail button shear force experienced
        during rail flight phase in N.
    Flight.rotational_energy : Function
        Rocket's rotational kinetic energy as a function of time.
        Units in J.
    Flight.translational_energy : Function
        Rocket's translational kinetic energy as a function of time.
        Units in J.
    Flight.kinetic_energy : Function
        Rocket's total kinetic energy as a function of time.
        Units in J.
    Flight.potential_energy : Function
        Rocket's gravitational potential energy as a function of
        time. Units in J.
    Flight.total_energy : Function
        Rocket's total mechanical energy as a function of time.
        Units in J.
    Flight.thrust_power : Function
        Rocket's engine thrust power output as a function
        of time in Watts. Can be called or accessed as array.
    Flight.drag_power : Function
        Aerodynamic drag power output as a function
        of time in Watts. Can be called or accessed as array.
    Flight.attitude_frequency_response : Function
        Fourier Frequency Analysis of the rocket's attitude angle.
        Expressed as the absolute vale of the magnitude as a function
        of frequency in Hz. Can be called or accessed as array.
    Flight.omega1_frequency_response : Function
        Fourier Frequency Analysis of the rocket's angular velocity omega 1.
        Expressed as the absolute vale of the magnitude as a function
        of frequency in Hz. Can be called or accessed as array.
    Flight.omega2_frequency_response : Function
        Fourier Frequency Analysis of the rocket's angular velocity omega 2.
        Expressed as the absolute vale of the magnitude as a function
        of frequency in Hz. Can be called or accessed as array.
    Flight.omega3_frequency_response : Function
        Fourier Frequency Analysis of the rocket's angular velocity omega 3.
        Expressed as the absolute vale of the magnitude as a function
        of frequency in Hz. Can be called or accessed as array.
    Flight.static_margin : Function
        Rocket's static margin during flight in calibers.
    Flight.stability_margin : Function
            Rocket's stability margin during flight, in calibers.
    Flight.initial_stability_margin : float
        Rocket's initial stability margin in calibers.
    Flight.out_of_rail_stability_margin : float
        Rocket's stability margin in calibers when it leaves the rail.
    Flight.stream_velocity_x : Function
        Freestream velocity x (East) component, in m/s, as a function of
        time. Can be called or accessed as array.
    Flight.stream_velocity_y : Function
        Freestream velocity y (North) component, in m/s, as a function of
        time. Can be called or accessed as array.
    Flight.stream_velocity_z : Function
        Freestream velocity z (up) component, in m/s, as a function of
        time. Can be called or accessed as array.
    Flight.free_stream_speed : Function
        Freestream velocity magnitude, in m/s, as a function of time.
        Can be called or accessed as array.
    Flight.apogee_freestream_speed : float
        Freestream speed of the rocket at apogee in m/s.
    Flight.mach_number : Function
        Rocket's Mach number defined as its freestream speed
        divided by the speed of sound at its altitude. Expressed
        as a function of time. Can be called or accessed as array.
    Flight.max_mach_number : float
        Rocket's maximum Mach number experienced during flight.
    Flight.max_mach_number_time : float
        Time at which the rocket experiences the maximum Mach number.
    Flight.reynolds_number : Function
        Rocket's Reynolds number, using its diameter as reference
        length and free_stream_speed as reference velocity. Expressed
        as a function of time. Can be called or accessed as array.
    Flight.max_reynolds_number : float
        Rocket's maximum Reynolds number experienced during flight.
    Flight.max_reynolds_number_time : float
        Time at which the rocket experiences the maximum Reynolds number.
    Flight.dynamic_pressure : Function
        Dynamic pressure experienced by the rocket in Pa as a function
        of time, defined by 0.5*rho*V^2, where rho is air density and V
        is the freestream speed. Can be called or accessed as array.
    Flight.max_dynamic_pressure : float
        Maximum dynamic pressure, in Pa, experienced by the rocket.
    Flight.max_dynamic_pressure_time : float
        Time at which the rocket experiences maximum dynamic pressure.
    Flight.total_pressure : Function
        Total pressure experienced by the rocket in Pa as a function
        of time. Can be called or accessed as array.
    Flight.max_total_pressure : float
        Maximum total pressure, in Pa, experienced by the rocket.
    Flight.max_total_pressure_time : float
        Time at which the rocket experiences maximum total pressure.
    Flight.angle_of_attack : Function
        Rocket's angle of attack in degrees as a function of time.
        Defined as the minimum angle between the attitude vector and
        the freestream velocity vector. Can be called or accessed as
        array.
    """

    def __init__(
        self,
        rocket,
        environment,
        rail_length,
        inclination=80.0,
        heading=90.0,
        initial_solution=None,
        terminate_on_apogee=False,
        max_time=600,
        max_time_step=np.inf,
        min_time_step=0,
        rtol=1e-6,
        atol=None,
        time_overshoot=True,
        verbose=False,
        name="Flight",
        equations_of_motion="standard",
    ):
        """Run a trajectory simulation.

        Parameters
        ----------
        rocket : Rocket
            Rocket to simulate.
        environment : Environment
            Environment to run simulation on.
        rail_length : int, float
            Length in which the rocket will be attached to the rail, only
            moving along a fixed direction, that is, the line parallel to the
            rail. Currently, if the an initial_solution is passed, the rail
            length is not used.
        inclination : int, float, optional
            Rail inclination angle relative to ground, given in degrees.
            Default is 80.
        heading : int, float, optional
            Heading angle relative to north given in degrees.
            Default is 90, which points in the x direction.
        initial_solution : array, Flight, optional
            Initial solution array to be used. Format is:

            .. code-block:: python

                initial_solution = [
                    self.t_initial,
                    x_init, y_init, z_init,
                    vx_init, vy_init, vz_init,
                    e0_init, e1_init, e2_init, e3_init,
                    w1_init, w2_init, w3_init
                ]

            If a Flight object is used, the last state vector will be
            used as initial solution. If None, the initial solution will start
            with all null values, except for the euler parameters which will be
            calculated based on given values of inclination and heading.
            Default is None.
        terminate_on_apogee : boolean, optional
            Whether to terminate simulation when rocket reaches apogee.
            Default is False.
        max_time : int, float, optional
            Maximum time in which to simulate trajectory in seconds.
            Using this without setting a max_time_step may cause unexpected
            errors. Default is 600.
        max_time_step : int, float, optional
            Maximum time step to use during integration in seconds.
            Default is 0.01.
        min_time_step : int, float, optional
            Minimum time step to use during integration in seconds.
            Default is 0.01.
        rtol : float, array, optional
            Maximum relative error tolerance to be tolerated in the
            integration scheme. Can be given as array for each
            state space variable. Default is 1e-3.
        atol : float, optional
            Maximum absolute error tolerance to be tolerated in the
            integration scheme. Can be given as array for each
            state space variable. Default is 6*[1e-3] + 4*[1e-6] + 3*[1e-3].
        time_overshoot : bool, optional
            If True, decouples ODE time step from parachute trigger functions
            sampling rate. The time steps can overshoot the necessary trigger
            function evaluation points and then interpolation is used to
            calculate them and feed the triggers. Can greatly improve run
            time in some cases. Default is True.
        verbose : bool, optional
            If true, verbose mode is activated. Default is False.
        name : str, optional
            Name of the flight. Default is "Flight".
        equations_of_motion : str, optional
            Type of equations of motion to use. Can be "standard" or
            "solid_propulsion". Default is "standard". Solid propulsion is a
            more restricted set of equations of motion that only works for
            solid propulsion rockets. Such equations were used in RocketPy v0
            and are kept here for backwards compatibility.

        Returns
        -------
        None
        """
        # Save arguments
        self.env = environment
        self.rocket = rocket
        self.rail_length = rail_length
        if self.rail_length <= 0:
            raise ValueError("Rail length must be a positive value.")
        self.parachutes = self.rocket.parachutes[:]
        self.inclination = inclination
        self.heading = heading
        self.max_time = max_time
        self.max_time_step = max_time_step
        self.min_time_step = min_time_step
        self.rtol = rtol
        self.atol = atol or 6 * [1e-3] + 4 * [1e-6] + 3 * [1e-3]
        self.initial_solution = initial_solution
        self.time_overshoot = time_overshoot
        self.terminate_on_apogee = terminate_on_apogee
        self.name = name
        self.equations_of_motion = equations_of_motion

        # Controller initialization
        self.__init_controllers()

        # Flight initialization
        self.__init_solution_monitors()
        self.__init_equations_of_motion()
        self.__init_solver_monitors()

        # Create known flight phases
        self.flight_phases = self.FlightPhases()
        self.flight_phases.add_phase(
            self.t_initial, self.initial_derivative, clear=False
        )
        self.flight_phases.add_phase(self.max_time)

        # Simulate flight
        self.__simulate(verbose)

        # Initialize prints and plots objects
        self.prints = _FlightPrints(self)
        self.plots = _FlightPlots(self)

    def __repr__(self):
        return (
            f"<Flight(rocket= {self.rocket}, "
            f"environment= {self.env}, "
            f"rail_length= {self.rail_length}, "
            f"inclination= {self.inclination}, "
            f"heading = {self.heading},"
            f"name= {self.name})>"
        )

    def __simulate(
        self, verbose
    ):  #  pylint: disable=too-many-branches  # pylint: disable=too-many-locals,too-many-statements
        """Simulate the flight trajectory."""
        for phase_index, phase in self.time_iterator(
            self.flight_phases
        ):  # pylint: disable=too-many-nested-blocks
            # Determine maximum time for this flight phase
            phase.time_bound = self.flight_phases[phase_index + 1].t

            # Evaluate callbacks
            for callback in phase.callbacks:
                callback(self)

            # Create solver for this flight phase # TODO: allow different integrators
            self.function_evaluations.append(0)
            phase.solver = integrate.LSODA(
                phase.derivative,
                t0=phase.t,
                y0=self.y_sol,
                t_bound=phase.time_bound,
                min_step=self.min_time_step,
                max_step=self.max_time_step,
                rtol=self.rtol,
                atol=self.atol,
            )

            # Initialize phase time nodes
            phase.time_nodes = self.TimeNodes()
            # Add first time node to the time_nodes list
            phase.time_nodes.add_node(phase.t, [], [])
            # Add non-overshootable parachute time nodes
            if self.time_overshoot is False:
                # TODO: move parachutes to controllers
                phase.time_nodes.add_parachutes(
                    self.parachutes, phase.t, phase.time_bound
                )
                phase.time_nodes.add_controllers(
                    self._controllers, phase.t, phase.time_bound
                )
            # Add last time node to the time_nodes list
            phase.time_nodes.add_node(phase.time_bound, [], [])
            # Organize time nodes with sort() and merge()
            phase.time_nodes.sort()
            phase.time_nodes.merge()
            # Clear triggers from first time node if necessary
            if phase.clear:
                phase.time_nodes[0].parachutes = []
                phase.time_nodes[0].callbacks = []

            # Iterate through time nodes
            for node_index, node in self.time_iterator(phase.time_nodes):
                # Determine time bound for this time node
                node.time_bound = phase.time_nodes[node_index + 1].t
                # NOTE: Setting the time bound and status for the phase solver,
                # and updating its internal state for the next integration step.
                phase.solver.t_bound = node.time_bound
                phase.solver._lsoda_solver._integrator.rwork[0] = phase.solver.t_bound
                phase.solver._lsoda_solver._integrator.call_args[4] = (
                    phase.solver._lsoda_solver._integrator.rwork
                )
                phase.solver.status = "running"

                # Feed required parachute and discrete controller triggers
                # TODO: parachutes should be moved to controllers
                for callback in node.callbacks:
                    callback(self)

                for controller in node._controllers:
                    controller(self.t, self.y_sol, self.solution)

                for parachute in node.parachutes:
                    # Calculate and save pressure signal
                    noisy_pressure, height_above_ground_level = (
                        self.__calculate_and_save_pressure_signals(
                            parachute, node.t, self.y_sol[2]
                        )
                    )
                    if parachute.triggerfunc(
                        noisy_pressure, height_above_ground_level, self.y_sol
                    ):
                        # Remove parachute from flight parachutes
                        self.parachutes.remove(parachute)
                        # Create phase for time after detection and before inflation
                        # Must only be created if parachute has any lag
                        i = 1
                        if parachute.lag != 0:
                            self.flight_phases.add_phase(
                                node.t,
                                phase.derivative,
                                clear=True,
                                index=phase_index + i,
                            )
                            i += 1
                        # Create flight phase for time after inflation
                        callbacks = [
                            lambda self, parachute_cd_s=parachute.cd_s: setattr(
                                self, "parachute_cd_s", parachute_cd_s
                            )
                        ]
                        self.flight_phases.add_phase(
                            node.t + parachute.lag,
                            self.u_dot_parachute,
                            callbacks,
                            clear=False,
                            index=phase_index + i,
                        )
                        # Prepare to leave loops and start new flight phase
                        phase.time_nodes.flush_after(node_index)
                        phase.time_nodes.add_node(self.t, [], [])
                        phase.solver.status = "finished"
                        # Save parachute event
                        self.parachute_events.append([self.t, parachute])

                # Step through simulation
                while phase.solver.status == "running":
                    # Execute solver step, log solution and function evaluations
                    phase.solver.step()
                    self.solution += [[phase.solver.t, *phase.solver.y]]
                    self.function_evaluations.append(phase.solver.nfev)

                    # Update time and state
                    self.t = phase.solver.t
                    self.y_sol = phase.solver.y
                    if verbose:
                        print(f"Current Simulation Time: {self.t:3.4f} s", end="\r")

                    # Check for first out of rail event
                    if len(self.out_of_rail_state) == 1 and (
                        self.y_sol[0] ** 2
                        + self.y_sol[1] ** 2
                        + (self.y_sol[2] - self.env.elevation) ** 2
                        >= self.effective_1rl**2
                    ):
                        # Check exactly when it went out using root finding
                        # Disconsider elevation
                        self.solution[-2][3] -= self.env.elevation
                        self.solution[-1][3] -= self.env.elevation
                        # Get points
                        y0 = (
                            sum(
                                [self.solution[-2][i] ** 2 for i in [1, 2, 3]]
                            )  # pylint: disable=consider-using-generator
                            - self.effective_1rl**2
                        )
                        yp0 = 2 * sum(  # pylint: disable=consider-using-generator
                            [
                                self.solution[-2][i] * self.solution[-2][i + 3]
                                for i in [1, 2, 3]
                            ]
                        )
                        t1 = self.solution[-1][0] - self.solution[-2][0]
                        y1 = (
                            sum(
                                [self.solution[-1][i] ** 2 for i in [1, 2, 3]]
                            )  # pylint: disable=consider-using-generator
                            - self.effective_1rl**2
                        )
                        yp1 = 2 * sum(  # pylint: disable=consider-using-generator
                            [
                                self.solution[-1][i] * self.solution[-1][i + 3]
                                for i in [1, 2, 3]
                            ]
                        )
                        # Put elevation back
                        self.solution[-2][3] += self.env.elevation
                        self.solution[-1][3] += self.env.elevation
                        # Cubic Hermite interpolation (ax**3 + bx**2 + cx + d)
                        a, b, c, d = calculate_cubic_hermite_coefficients(
                            0,
                            float(phase.solver.step_size),
                            y0,
                            yp0,
                            y1,
                            yp1,
                        )
                        a += 1e-5  # TODO: why??
                        # Find roots
                        t_roots = find_roots_cubic_function(a, b, c, d)
                        # Find correct root
                        valid_t_root = [
                            t_root.real
                            for t_root in t_roots
                            if 0 < t_root.real < t1 and abs(t_root.imag) < 0.001
                        ]
                        if len(valid_t_root) > 1:
                            raise ValueError(
                                "Multiple roots found when solving for rail exit time."
                            )
                        if len(valid_t_root) == 0:
                            raise ValueError(
                                "No valid roots found when solving for rail exit time."
                            )
                        # Determine final state when upper button is going out of rail
                        self.t = valid_t_root[0] + self.solution[-2][0]
                        interpolator = phase.solver.dense_output()
                        self.y_sol = interpolator(self.t)
                        self.solution[-1] = [self.t, *self.y_sol]
                        self.out_of_rail_time = self.t
                        self.out_of_rail_time_index = len(self.solution) - 1
                        self.out_of_rail_state = self.y_sol
                        # Create new flight phase
                        self.flight_phases.add_phase(
                            self.t,
                            self.u_dot_generalized,
                            index=phase_index + 1,
                        )
                        # Prepare to leave loops and start new flight phase
                        phase.time_nodes.flush_after(node_index)
                        phase.time_nodes.add_node(self.t, [], [])
                        phase.solver.status = "finished"

                    # Check for apogee event
                    if len(self.apogee_state) == 1 and self.y_sol[5] < 0:
                        # Assume linear vz(t) to detect when vz = 0
                        t0, vz0 = self.solution[-2][0], self.solution[-2][6]
                        t1, vz1 = self.solution[-1][0], self.solution[-1][6]
                        t_root = find_root_linear_interpolation(t0, t1, vz0, vz1, 0)
                        # Fetch state at t_root
                        interpolator = phase.solver.dense_output()
                        self.apogee_state = interpolator(t_root)
                        # Store apogee data
                        self.apogee_time = t_root
                        self.apogee_x = self.apogee_state[0]
                        self.apogee_y = self.apogee_state[1]
                        self.apogee = self.apogee_state[2]

                        if self.terminate_on_apogee:
                            self.t = self.t_final = t_root
                            # Roll back solution
                            self.solution[-1] = [self.t, *self.apogee_state]
                            # Set last flight phase
                            self.flight_phases.flush_after(phase_index)
                            self.flight_phases.add_phase(self.t)
                            # Prepare to leave loops and start new flight phase
                            phase.time_nodes.flush_after(node_index)
                            phase.time_nodes.add_node(self.t, [], [])
                            phase.solver.status = "finished"
                    # Check for impact event
                    if self.y_sol[2] < self.env.elevation:
                        # Check exactly when it happened using root finding
                        # Cubic Hermite interpolation (ax**3 + bx**2 + cx + d)
                        a, b, c, d = calculate_cubic_hermite_coefficients(
                            x0=0,  # t0
                            x1=float(phase.solver.step_size),  # t1 - t0
                            y0=float(self.solution[-2][3] - self.env.elevation),  # z0
                            yp0=float(self.solution[-2][6]),  # vz0
                            y1=float(self.solution[-1][3] - self.env.elevation),  # z1
                            yp1=float(self.solution[-1][6]),  # vz1
                        )
                        # Find roots
                        t_roots = find_roots_cubic_function(a, b, c, d)
                        # Find correct root
                        t1 = self.solution[-1][0] - self.solution[-2][0]
                        valid_t_root = [
                            t_root.real
                            for t_root in t_roots
                            if abs(t_root.imag) < 0.001 and 0 < t_root.real < t1
                        ]
                        if len(valid_t_root) > 1:
                            raise ValueError(
                                "Multiple roots found when solving for impact time."
                            )
                        # Determine impact state at t_root
                        self.t = self.t_final = valid_t_root[0] + self.solution[-2][0]
                        interpolator = phase.solver.dense_output()
                        self.y_sol = self.impact_state = interpolator(self.t)
                        # Roll back solution
                        self.solution[-1] = [self.t, *self.y_sol]
                        # Save impact state
                        self.x_impact = self.impact_state[0]
                        self.y_impact = self.impact_state[1]
                        self.z_impact = self.impact_state[2]
                        self.impact_velocity = self.impact_state[5]
                        # Set last flight phase
                        self.flight_phases.flush_after(phase_index)
                        self.flight_phases.add_phase(self.t)
                        # Prepare to leave loops and start new flight phase
                        phase.time_nodes.flush_after(node_index)
                        phase.time_nodes.add_node(self.t, [], [])
                        phase.solver.status = "finished"

                    # List and feed overshootable time nodes
                    if self.time_overshoot:
                        # Initialize phase overshootable time nodes
                        overshootable_nodes = self.TimeNodes()
                        # Add overshootable parachute time nodes
                        overshootable_nodes.add_parachutes(
                            self.parachutes, self.solution[-2][0], self.t
                        )
                        # Add last time node (always skipped)
                        overshootable_nodes.add_node(self.t, [], [])
                        if len(overshootable_nodes) > 1:
                            # Sort and merge equal overshootable time nodes
                            overshootable_nodes.sort()
                            overshootable_nodes.merge()
                            # Clear if necessary
                            if overshootable_nodes[0].t == phase.t and phase.clear:
                                overshootable_nodes[0].parachutes = []
                                overshootable_nodes[0].callbacks = []
                            # Feed overshootable time nodes trigger
                            interpolator = phase.solver.dense_output()
                            for (
                                overshootable_index,
                                overshootable_node,
                            ) in self.time_iterator(overshootable_nodes):
                                # Calculate state at node time
                                overshootable_node.y_sol = interpolator(
                                    overshootable_node.t
                                )
                                for parachute in overshootable_node.parachutes:
                                    # Calculate and save pressure signal
                                    noisy_pressure, height_above_ground_level = (
                                        self.__calculate_and_save_pressure_signals(
                                            parachute,
                                            overshootable_node.t,
                                            overshootable_node.y_sol[2],
                                        )
                                    )

                                    # Check for parachute trigger
                                    if parachute.triggerfunc(
                                        noisy_pressure,
                                        height_above_ground_level,
                                        overshootable_node.y_sol,
                                    ):
                                        # Remove parachute from flight parachutes
                                        self.parachutes.remove(parachute)
                                        # Create phase for time after detection and
                                        # before inflation
                                        # Must only be created if parachute has any lag
                                        i = 1
                                        if parachute.lag != 0:
                                            self.flight_phases.add_phase(
                                                overshootable_node.t,
                                                phase.derivative,
                                                clear=True,
                                                index=phase_index + i,
                                            )
                                            i += 1
                                        # Create flight phase for time after inflation
                                        callbacks = [
                                            lambda self, parachute_cd_s=parachute.cd_s: setattr(
                                                self, "parachute_cd_s", parachute_cd_s
                                            )
                                        ]
                                        self.flight_phases.add_phase(
                                            overshootable_node.t + parachute.lag,
                                            self.u_dot_parachute,
                                            callbacks,
                                            clear=False,
                                            index=phase_index + i,
                                        )
                                        # Rollback history
                                        self.t = overshootable_node.t
                                        self.y_sol = overshootable_node.y_sol
                                        self.solution[-1] = [
                                            overshootable_node.t,
                                            *overshootable_node.y_sol,
                                        ]
                                        # Prepare to leave loops and start new flight phase
                                        overshootable_nodes.flush_after(
                                            overshootable_index
                                        )
                                        phase.time_nodes.flush_after(node_index)
                                        phase.time_nodes.add_node(self.t, [], [])
                                        phase.solver.status = "finished"
                                        # Save parachute event
                                        self.parachute_events.append(
                                            [self.t, parachute]
                                        )

                    # If controlled flight, post process must be done on sim time
                    if self._controllers:
                        phase.derivative(self.t, self.y_sol, post_processing=True)

        self.t_final = self.t
        self.__transform_pressure_signals_lists_to_functions()
        if self._controllers:
            # cache post process variables
            self.__evaluate_post_process = np.array(self.__post_processed_variables)
        if verbose:
            print(f"\n>>> Simulation Completed at Time: {self.t:3.4f} s")

    def __calculate_and_save_pressure_signals(self, parachute, t, z):
        """Gets noise and pressure signals and saves them in the parachute
        object given the current time and altitude.

        Parameters
        ----------
        parachute : Parachute
            The parachute object to calculate signals for.
        t : float
            The current time in seconds.
        z : float
            The altitude above sea level in meters.

        Returns
        -------
        tuple[float, float]
            The noisy pressure and height above ground level.
        """
        # Calculate pressure and noise
        pressure = self.env.pressure.get_value_opt(z)
        noise = parachute.noise_function()
        noisy_pressure = pressure + noise

        # Stores in the parachute object
        parachute.clean_pressure_signal.append([t, pressure])
        parachute.noise_signal.append([t, noise])

        # Gets height above ground level considering noise
        height_above_ground_level = (
            self.env.barometric_height.get_value_opt(noisy_pressure)
            - self.env.elevation
        )

        return noisy_pressure, height_above_ground_level

    def __init_solution_monitors(self):
        # Initialize solution monitors
        self.out_of_rail_time = 0
        self.out_of_rail_time_index = 0
        self.out_of_rail_state = np.array([0])
        self.apogee_state = np.array([0])
        self.apogee_time = 0
        self.x_impact = 0
        self.y_impact = 0
        self.impact_velocity = 0
        self.impact_state = np.array([0])
        self.parachute_events = []
        self.post_processed = False
        self.__post_processed_variables = []

    def __init_flight_state(self):
        """Initialize flight state variables."""
        if self.initial_solution is None:
            # Initialize time and state variables
            self.t_initial = 0
            x_init, y_init, z_init = 0, 0, self.env.elevation
            vx_init, vy_init, vz_init = 0, 0, 0
            w1_init, w2_init, w3_init = 0, 0, 0
            # Initialize attitude
            psi_init = -self.heading * (np.pi / 180)  # Precession / Heading Angle
            theta_init = (self.inclination - 90) * (np.pi / 180)  # Nutation Angle
            e0_init = np.cos(psi_init / 2) * np.cos(theta_init / 2)
            e1_init = np.cos(psi_init / 2) * np.sin(theta_init / 2)
            e2_init = np.sin(psi_init / 2) * np.sin(theta_init / 2)
            e3_init = np.sin(psi_init / 2) * np.cos(theta_init / 2)
            # Store initial conditions
            self.initial_solution = [
                self.t_initial,
                x_init,
                y_init,
                z_init,
                vx_init,
                vy_init,
                vz_init,
                e0_init,
                e1_init,
                e2_init,
                e3_init,
                w1_init,
                w2_init,
                w3_init,
            ]
            # Set initial derivative for rail phase
            self.initial_derivative = self.udot_rail1
        elif isinstance(self.initial_solution, Flight):
            # Initialize time and state variables based on last solution of
            # previous flight
            self.initial_solution = self.initial_solution.solution[-1]
            # Set unused monitors
            self.out_of_rail_state = self.initial_solution[1:]
            self.out_of_rail_time = self.initial_solution[0]
            self.out_of_rail_time_index = 0
            # Set initial derivative for 6-DOF flight phase
            self.initial_derivative = self.u_dot_generalized
        else:
            # Initial solution given, ignore rail phase
            # TODO: Check if rocket is actually out of rail. Otherwise, start at rail
            self.out_of_rail_state = self.initial_solution[1:]
            self.out_of_rail_time = self.initial_solution[0]
            self.out_of_rail_time_index = 0
            self.initial_derivative = self.u_dot_generalized
        if self._controllers:
            # Handle post process during simulation, get initial accel/forces
            self.initial_derivative(
                self.t_initial, self.initial_solution[1:], post_processing=True
            )

    def __init_solver_monitors(self):
        # Initialize solver monitors
        self.function_evaluations = []
        # Initialize solution state
        self.solution = []
        self.__init_flight_state()

        self.t_initial = self.initial_solution[0]
        self.solution.append(self.initial_solution)
        self.t = self.solution[-1][0]
        self.y_sol = self.solution[-1][1:]

    def __init_equations_of_motion(self):
        """Initialize equations of motion."""
        if self.equations_of_motion == "solid_propulsion":
            # NOTE: The u_dot is faster, but only works for solid propulsion
            self.u_dot_generalized = self.u_dot

    def __init_controllers(self):
        """Initialize controllers"""
        self._controllers = self.rocket._controllers[:]
        if self._controllers:
            if self.time_overshoot:
                self.time_overshoot = False
                warnings.warn(
                    "time_overshoot has been set to False due to the "
                    "presence of controllers. "
                )
            # reset controllable object to initial state (only airbrakes for now)
            for air_brakes in self.rocket.air_brakes:
                air_brakes._reset()

    @cached_property
    def effective_1rl(self):
        """Original rail length minus the distance measured from nozzle exit
        to the upper rail button. It assumes the nozzle to be aligned with
        the beginning of the rail."""
        nozzle = self.rocket.nozzle_position
        try:
            rail_buttons = self.rocket.rail_buttons[0]
            upper_r_button = (
                rail_buttons.component.buttons_distance * self.rocket._csys
                + rail_buttons.position
            )
        except IndexError:  # No rail buttons defined
            upper_r_button = nozzle
        effective_1rl = self.rail_length - abs(nozzle - upper_r_button)
        return effective_1rl

    @cached_property
    def effective_2rl(self):
        """Original rail length minus the distance measured from nozzle exit
        to the lower rail button. It assumes the nozzle to be aligned with
        the beginning of the rail."""
        nozzle = self.rocket.nozzle_position
        try:
            rail_buttons = self.rocket.rail_buttons[0]
            lower_r_button = rail_buttons.position
        except IndexError:  # No rail buttons defined
            lower_r_button = nozzle
        effective_2rl = self.rail_length - abs(nozzle - lower_r_button)
        return effective_2rl

    @cached_property
    def frontal_surface_wind(self):
        """Frontal wind velocity at the surface level. The frontal wind is
        defined as the wind blowing in the direction of the rocket's heading.

        Returns
        -------
        float
            Wind velocity in the frontal direction at the surface level.
        """
        wind_u = self.env.wind_velocity_x.get_value_opt(self.env.elevation)
        wind_v = self.env.wind_velocity_y.get_value_opt(self.env.elevation)
        heading_rad = self.heading * np.pi / 180
        return wind_u * np.sin(heading_rad) + wind_v * np.cos(heading_rad)

    @cached_property
    def lateral_surface_wind(self):
        """Lateral wind velocity at the surface level. The lateral wind is
        defined as the wind blowing perpendicular to the rocket's heading.

        Returns
        -------
        float
            Wind velocity in the lateral direction at the surface level.
        """
        wind_u = self.env.wind_velocity_x.get_value_opt(self.env.elevation)
        wind_v = self.env.wind_velocity_y.get_value_opt(self.env.elevation)
        heading_rad = self.heading * np.pi / 180

        return -wind_u * np.cos(heading_rad) + wind_v * np.sin(heading_rad)

    def udot_rail1(self, t, u, post_processing=False):
        """Calculates derivative of u state vector with respect to time
        when rocket is flying in 1 DOF motion in the rail.

        Parameters
        ----------
        t : float
            Time in seconds
        u : list
            State vector defined by u = [x, y, z, vx, vy, vz, e0, e1,
            e2, e3, omega1, omega2, omega3].
        post_processing : bool, optional
            If True, adds flight data information directly to self
            variables such as self.angle_of_attack. Default is False.

        Return
        ------
        u_dot : list
            State vector defined by u_dot = [vx, vy, vz, ax, ay, az,
            e0dot, e1dot, e2dot, e3dot, alpha1, alpha2, alpha3].

        """
        # Retrieve integration data
        _, _, z, vx, vy, vz, e0, e1, e2, e3, _, _, _ = u

        # Retrieve important quantities
        # Mass
        total_mass_at_t = self.rocket.total_mass.get_value_opt(t)

        # Get freestream speed
        free_stream_speed = (
            (self.env.wind_velocity_x.get_value_opt(z) - vx) ** 2
            + (self.env.wind_velocity_y.get_value_opt(z) - vy) ** 2
            + (vz) ** 2
        ) ** 0.5
        free_stream_mach = free_stream_speed / self.env.speed_of_sound.get_value_opt(z)
        drag_coeff = self.rocket.power_on_drag.get_value_opt(free_stream_mach)

        # Calculate Forces
        thrust = self.rocket.motor.thrust.get_value_opt(t)
        rho = self.env.density.get_value_opt(z)
        R3 = -0.5 * rho * (free_stream_speed**2) * self.rocket.area * (drag_coeff)

        # Calculate Linear acceleration
        a3 = (R3 + thrust) / total_mass_at_t - (
            e0**2 - e1**2 - e2**2 + e3**2
        ) * self.env.gravity.get_value_opt(z)
        if a3 > 0:
            ax = 2 * (e1 * e3 + e0 * e2) * a3
            ay = 2 * (e2 * e3 - e0 * e1) * a3
            az = (1 - 2 * (e1**2 + e2**2)) * a3
        else:
            ax, ay, az = 0, 0, 0

        if post_processing:
            # Use u_dot post processing code for forces, moments and env data
            self.u_dot_generalized(t, u, post_processing=True)
            # Save feasible accelerations
            self.__post_processed_variables[-1][1:7] = [ax, ay, az, 0, 0, 0]

        return [vx, vy, vz, ax, ay, az, 0, 0, 0, 0, 0, 0, 0]

    def udot_rail2(self, t, u, post_processing=False):
        """[Still not implemented] Calculates derivative of u state vector with
        respect to time when rocket is flying in 3 DOF motion in the rail.

        Parameters
        ----------
        t : float
            Time in seconds
        u : list
            State vector defined by u = [x, y, z, vx, vy, vz, e0, e1,
            e2, e3, omega1, omega2, omega3].
        post_processing : bool, optional
            If True, adds flight data information directly to self
            variables such as self.angle_of_attack, by default False

        Returns
        -------
        u_dot : list
            State vector defined by u_dot = [vx, vy, vz, ax, ay, az,
            e0dot, e1dot, e2dot, e3dot, alpha1, alpha2, alpha3].
        """
        # Hey! We will finish this function later, now we just can use u_dot
        return self.u_dot_generalized(t, u, post_processing=post_processing)

    def u_dot(
        self, t, u, post_processing=False
    ):  # pylint: disable=too-many-locals,too-many-statements
        """Calculates derivative of u state vector with respect to time
        when rocket is flying in 6 DOF motion during ascent out of rail
        and descent without parachute.

        Parameters
        ----------
        t : float
            Time in seconds
        u : list
            State vector defined by u = [x, y, z, vx, vy, vz, e0, e1,
            e2, e3, omega1, omega2, omega3].
        post_processing : bool, optional
            If True, adds flight data information directly to self
            variables such as self.angle_of_attack, by default False

        Returns
        -------
        u_dot : list
            State vector defined by u_dot = [vx, vy, vz, ax, ay, az,
            e0dot, e1dot, e2dot, e3dot, alpha1, alpha2, alpha3].
        """

        # Retrieve integration data
        _, _, z, vx, vy, vz, e0, e1, e2, e3, omega1, omega2, omega3 = u
        # Determine lift force and moment
        R1, R2, M1, M2, M3 = 0, 0, 0, 0, 0
        # Determine current behavior
        if t < self.rocket.motor.burn_out_time:
            # Motor burning
            # Retrieve important motor quantities
            # Inertias
            motor_I_33_at_t = self.rocket.motor.I_33.get_value_opt(t)
            motor_I_11_at_t = self.rocket.motor.I_11.get_value_opt(t)
            motor_I_33_derivative_at_t = self.rocket.motor.I_33.differentiate(
                t, dx=1e-6
            )
            motor_I_11_derivative_at_t = self.rocket.motor.I_11.differentiate(
                t, dx=1e-6
            )
            # Mass
            mass_flow_rate_at_t = self.rocket.motor.mass_flow_rate.get_value_opt(t)
            propellant_mass_at_t = self.rocket.motor.propellant_mass.get_value_opt(t)
            # Thrust
            thrust = self.rocket.motor.thrust.get_value_opt(t)
            # Off center moment
            M1 += self.rocket.thrust_eccentricity_x * thrust
            M2 -= self.rocket.thrust_eccentricity_y * thrust
        else:
            # Motor stopped
            # Inertias
            (
                motor_I_33_at_t,
                motor_I_11_at_t,
                motor_I_33_derivative_at_t,
                motor_I_11_derivative_at_t,
            ) = (0, 0, 0, 0)
            # Mass
            mass_flow_rate_at_t, propellant_mass_at_t = 0, 0
            # thrust
            thrust = 0

        # Retrieve important quantities
        # Inertias
        rocket_dry_I_33 = self.rocket.dry_I_33
        rocket_dry_I_11 = self.rocket.dry_I_11
        # Mass
        rocket_dry_mass = self.rocket.dry_mass  # already with motor's dry mass
        total_mass_at_t = propellant_mass_at_t + rocket_dry_mass
        mu = (propellant_mass_at_t * rocket_dry_mass) / (
            propellant_mass_at_t + rocket_dry_mass
        )
        # Geometry
        # b = -self.rocket.distance_rocket_propellant
        b = (
            -(
                self.rocket.center_of_propellant_position.get_value_opt(0)
                - self.rocket.center_of_dry_mass_position
            )
            * self.rocket._csys
        )
        c = self.rocket.nozzle_to_cdm
        a = self.rocket.com_to_cdm_function.get_value_opt(t)
        nozzle_radius = self.rocket.motor.nozzle_radius
        # Prepare transformation matrix
        a11 = 1 - 2 * (e2**2 + e3**2)
        a12 = 2 * (e1 * e2 - e0 * e3)
        a13 = 2 * (e1 * e3 + e0 * e2)
        a21 = 2 * (e1 * e2 + e0 * e3)
        a22 = 1 - 2 * (e1**2 + e3**2)
        a23 = 2 * (e2 * e3 - e0 * e1)
        a31 = 2 * (e1 * e3 - e0 * e2)
        a32 = 2 * (e2 * e3 + e0 * e1)
        a33 = 1 - 2 * (e1**2 + e2**2)
        # Transformation matrix: (123) -> (XYZ)
        K = [[a11, a12, a13], [a21, a22, a23], [a31, a32, a33]]

        # Calculate Forces and Moments
        # Get freestream speed
        wind_velocity_x = self.env.wind_velocity_x.get_value_opt(z)
        wind_velocity_y = self.env.wind_velocity_y.get_value_opt(z)
        free_stream_speed = (
            (wind_velocity_x - vx) ** 2 + (wind_velocity_y - vy) ** 2 + (vz) ** 2
        ) ** 0.5
        free_stream_mach = free_stream_speed / self.env.speed_of_sound.get_value_opt(z)

        # Determine aerodynamics forces
        # Determine Drag Force
        if t < self.rocket.motor.burn_out_time:
            drag_coeff = self.rocket.power_on_drag.get_value_opt(free_stream_mach)
        else:
            drag_coeff = self.rocket.power_off_drag.get_value_opt(free_stream_mach)
        rho = self.env.density.get_value_opt(z)
        R3 = -0.5 * rho * (free_stream_speed**2) * self.rocket.area * drag_coeff
        for air_brakes in self.rocket.air_brakes:
            if air_brakes.deployment_level > 0:
                air_brakes_cd = air_brakes.drag_coefficient.get_value_opt(
                    air_brakes.deployment_level, free_stream_mach
                )
                air_brakes_force = (
                    -0.5
                    * rho
                    * (free_stream_speed**2)
                    * air_brakes.reference_area
                    * air_brakes_cd
                )
                if air_brakes.override_rocket_drag:
                    R3 = air_brakes_force  # Substitutes rocket drag coefficient
                else:
                    R3 += air_brakes_force
        # Off center moment
        M1 += self.rocket.cp_eccentricity_y * R3
        M2 -= self.rocket.cp_eccentricity_x * R3
        # Get rocket velocity in body frame
        vx_b = a11 * vx + a21 * vy + a31 * vz
        vy_b = a12 * vx + a22 * vy + a32 * vz
        vz_b = a13 * vx + a23 * vy + a33 * vz
        # Calculate lift and moment for each component of the rocket
        for aero_surface, position in self.rocket.aerodynamic_surfaces:
            comp_cp = (
                position - self.rocket.center_of_dry_mass_position
            ) * self.rocket._csys - aero_surface.cpz
            surface_radius = aero_surface.rocket_radius
            reference_area = np.pi * surface_radius**2
            # Component absolute velocity in body frame
            comp_vx_b = vx_b + comp_cp * omega2
            comp_vy_b = vy_b - comp_cp * omega1
            comp_vz_b = vz_b
            # Wind velocity at component
            comp_z = z + comp_cp
            comp_wind_vx = self.env.wind_velocity_x.get_value_opt(comp_z)
            comp_wind_vy = self.env.wind_velocity_y.get_value_opt(comp_z)
            # Component freestream velocity in body frame
            comp_wind_vx_b = a11 * comp_wind_vx + a21 * comp_wind_vy
            comp_wind_vy_b = a12 * comp_wind_vx + a22 * comp_wind_vy
            comp_wind_vz_b = a13 * comp_wind_vx + a23 * comp_wind_vy
            comp_stream_vx_b = comp_wind_vx_b - comp_vx_b
            comp_stream_vy_b = comp_wind_vy_b - comp_vy_b
            comp_stream_vz_b = comp_wind_vz_b - comp_vz_b
            comp_stream_speed = (
                comp_stream_vx_b**2 + comp_stream_vy_b**2 + comp_stream_vz_b**2
            ) ** 0.5
            # Component attack angle and lift force
            comp_attack_angle = 0
            comp_lift, comp_lift_xb, comp_lift_yb = 0, 0, 0
            if comp_stream_vx_b**2 + comp_stream_vy_b**2 != 0:
                # normalize component stream velocity in body frame
                comp_stream_vz_bn = comp_stream_vz_b / comp_stream_speed
                if -1 * comp_stream_vz_bn < 1:
                    comp_attack_angle = np.arccos(-comp_stream_vz_bn)
                    c_lift = aero_surface.cl.get_value_opt(
                        comp_attack_angle, free_stream_mach
                    )
                    # component lift force magnitude
                    comp_lift = (
                        0.5 * rho * (comp_stream_speed**2) * reference_area * c_lift
                    )
                    # component lift force components
                    lift_dir_norm = (comp_stream_vx_b**2 + comp_stream_vy_b**2) ** 0.5
                    comp_lift_xb = comp_lift * (comp_stream_vx_b / lift_dir_norm)
                    comp_lift_yb = comp_lift * (comp_stream_vy_b / lift_dir_norm)
                    # add to total lift force
                    R1 += comp_lift_xb
                    R2 += comp_lift_yb
                    # Add to total moment
                    M1 -= (comp_cp + a) * comp_lift_yb
                    M2 += (comp_cp + a) * comp_lift_xb
            # Calculates Roll Moment
            try:
                clf_delta, cld_omega, cant_angle_rad = aero_surface.roll_parameters
                M3_forcing = (
                    (1 / 2 * rho * free_stream_speed**2)
                    * reference_area
                    * 2
                    * surface_radius
                    * clf_delta.get_value_opt(free_stream_mach)
                    * cant_angle_rad
                )
                M3_damping = (
                    (1 / 2 * rho * free_stream_speed)
                    * reference_area
                    * (2 * surface_radius) ** 2
                    * cld_omega.get_value_opt(free_stream_mach)
                    * omega3
                    / 2
                )
                M3 += M3_forcing - M3_damping
            except AttributeError:
                pass
        # Off center moment
        M3 += self.rocket.cp_eccentricity_x * R2 - self.rocket.cp_eccentricity_y * R1

        # Calculate derivatives
        # Angular acceleration
        alpha1 = (
            M1
            - (
                omega2
                * omega3
                * (
                    rocket_dry_I_33
                    + motor_I_33_at_t
                    - rocket_dry_I_11
                    - motor_I_11_at_t
                    - mu * b**2
                )
                + omega1
                * (
                    (
                        motor_I_11_derivative_at_t
                        + mass_flow_rate_at_t
                        * (rocket_dry_mass - 1)
                        * (b / total_mass_at_t) ** 2
                    )
                    - mass_flow_rate_at_t
                    * ((nozzle_radius / 2) ** 2 + (c - b * mu / rocket_dry_mass) ** 2)
                )
            )
        ) / (rocket_dry_I_11 + motor_I_11_at_t + mu * b**2)
        alpha2 = (
            M2
            - (
                omega1
                * omega3
                * (
                    rocket_dry_I_11
                    + motor_I_11_at_t
                    + mu * b**2
                    - rocket_dry_I_33
                    - motor_I_33_at_t
                )
                + omega2
                * (
                    (
                        motor_I_11_derivative_at_t
                        + mass_flow_rate_at_t
                        * (rocket_dry_mass - 1)
                        * (b / total_mass_at_t) ** 2
                    )
                    - mass_flow_rate_at_t
                    * ((nozzle_radius / 2) ** 2 + (c - b * mu / rocket_dry_mass) ** 2)
                )
            )
        ) / (rocket_dry_I_11 + motor_I_11_at_t + mu * b**2)
        alpha3 = (
            M3
            - omega3
            * (
                motor_I_33_derivative_at_t
                - mass_flow_rate_at_t * (nozzle_radius**2) / 2
            )
        ) / (rocket_dry_I_33 + motor_I_33_at_t)
        # Euler parameters derivative
        e0dot = 0.5 * (-omega1 * e1 - omega2 * e2 - omega3 * e3)
        e1dot = 0.5 * (omega1 * e0 + omega3 * e2 - omega2 * e3)
        e2dot = 0.5 * (omega2 * e0 - omega3 * e1 + omega1 * e3)
        e3dot = 0.5 * (omega3 * e0 + omega2 * e1 - omega1 * e2)

        # Linear acceleration
        L = [
            (
                R1
                - b * propellant_mass_at_t * (omega2**2 + omega3**2)
                - 2 * c * mass_flow_rate_at_t * omega2
            )
            / total_mass_at_t,
            (
                R2
                + b * propellant_mass_at_t * (alpha3 + omega1 * omega2)
                + 2 * c * mass_flow_rate_at_t * omega1
            )
            / total_mass_at_t,
            (R3 - b * propellant_mass_at_t * (alpha2 - omega1 * omega3) + thrust)
            / total_mass_at_t,
        ]
        ax, ay, az = np.dot(K, L)
        az -= self.env.gravity.get_value_opt(z)  # Include gravity

        # Create u_dot
        u_dot = [
            vx,
            vy,
            vz,
            ax,
            ay,
            az,
            e0dot,
            e1dot,
            e2dot,
            e3dot,
            alpha1,
            alpha2,
            alpha3,
        ]

        if post_processing:
            self.__post_processed_variables.append(
                [t, ax, ay, az, alpha1, alpha2, alpha3, R1, R2, R3, M1, M2, M3]
            )

        return u_dot

    def u_dot_generalized(
        self, t, u, post_processing=False
    ):  # pylint: disable=too-many-locals,too-many-statements
        """Calculates derivative of u state vector with respect to time when the
        rocket is flying in 6 DOF motion in space and significant mass variation
        effects exist. Typical flight phases include powered ascent after launch
        rail.

        Parameters
        ----------
        t : float
            Time in seconds
        u : list
            State vector defined by u = [x, y, z, vx, vy, vz, q0, q1,
            q2, q3, omega1, omega2, omega3].
        post_processing : bool, optional
            If True, adds flight data information directly to self variables
            such as self.angle_of_attack, by default False.

        Returns
        -------
        u_dot : list
            State vector defined by u_dot = [vx, vy, vz, ax, ay, az,
            e0_dot, e1_dot, e2_dot, e3_dot, alpha1, alpha2, alpha3].
        """
        # Retrieve integration data
        _, _, z, vx, vy, vz, e0, e1, e2, e3, omega1, omega2, omega3 = u

        # Create necessary vectors
        # r = Vector([x, y, z])               # CDM position vector
        v = Vector([vx, vy, vz])  # CDM velocity vector
        e = [e0, e1, e2, e3]  # Euler parameters/quaternions
        w = Vector([omega1, omega2, omega3])  # Angular velocity vector

        # Retrieve necessary quantities
        ## Rocket mass
        total_mass = self.rocket.total_mass.get_value_opt(t)
        total_mass_dot = self.rocket.total_mass_flow_rate.get_value_opt(t)
        total_mass_ddot = self.rocket.total_mass_flow_rate.differentiate_complex_step(t)
        ## CM position vector and time derivatives relative to CDM in body frame
        r_CM_z = self.rocket.com_to_cdm_function
        r_CM_t = r_CM_z.get_value_opt(t)
        r_CM = Vector([0, 0, r_CM_t])
        r_CM_dot = Vector([0, 0, r_CM_z.differentiate_complex_step(t)])
        r_CM_ddot = Vector([0, 0, r_CM_z.differentiate(t, order=2)])
        ## Nozzle position vector
        r_NOZ = Vector([0, 0, self.rocket.nozzle_to_cdm])
        ## Nozzle gyration tensor
        S_nozzle = self.rocket.nozzle_gyration_tensor
        ## Inertia tensor
        I = self.rocket.get_inertia_tensor_at_time(t)
        ## Inertia tensor time derivative in the body frame
        I_dot = self.rocket.get_inertia_tensor_derivative_at_time(t)

        # Calculate the Inertia tensor relative to CM
        H = (r_CM.cross_matrix @ -r_CM.cross_matrix) * total_mass
        I_CM = I - H

        # Prepare transformation matrices
        K = Matrix.transformation(e)
        Kt = K.transpose

        # Compute aerodynamic forces and moments
        R1, R2, R3, M1, M2, M3 = 0, 0, 0, 0, 0, 0

        ## Drag force
        rho = self.env.density.get_value_opt(z)
        wind_velocity_x = self.env.wind_velocity_x.get_value_opt(z)
        wind_velocity_y = self.env.wind_velocity_y.get_value_opt(z)
        wind_velocity = Vector([wind_velocity_x, wind_velocity_y, 0])
        free_stream_speed = abs((wind_velocity - Vector(v)))
        speed_of_sound = self.env.speed_of_sound.get_value_opt(z)
        free_stream_mach = free_stream_speed / speed_of_sound

        if t < self.rocket.motor.burn_out_time:
            drag_coeff = self.rocket.power_on_drag.get_value_opt(free_stream_mach)
        else:
            drag_coeff = self.rocket.power_off_drag.get_value_opt(free_stream_mach)
        R3 += -0.5 * rho * (free_stream_speed**2) * self.rocket.area * drag_coeff
        for air_brakes in self.rocket.air_brakes:
            if air_brakes.deployment_level > 0:
                air_brakes_cd = air_brakes.drag_coefficient.get_value_opt(
                    air_brakes.deployment_level, free_stream_mach
                )
                air_brakes_force = (
                    -0.5
                    * rho
                    * (free_stream_speed**2)
                    * air_brakes.reference_area
                    * air_brakes_cd
                )
                if air_brakes.override_rocket_drag:
                    R3 = air_brakes_force  # Substitutes rocket drag coefficient
                else:
                    R3 += air_brakes_force
        # Get rocket velocity in body frame
        velocity_vector_in_body_frame = Kt @ v
        # Calculate lift and moment for each component of the rocket
        for aero_surface, position in self.rocket.aerodynamic_surfaces:
            comp_cpz = (
                position - self.rocket.center_of_dry_mass_position
            ) * self.rocket._csys - aero_surface.cpz
            comp_cp = Vector([0, 0, comp_cpz])
            surface_radius = aero_surface.rocket_radius
            reference_area = np.pi * surface_radius**2
            # Component absolute velocity in body frame
            comp_vb = velocity_vector_in_body_frame + (w ^ comp_cp)
            # Wind velocity at component altitude
            comp_z = z + (K @ comp_cp).z
            comp_wind_vx = self.env.wind_velocity_x.get_value_opt(comp_z)
            comp_wind_vy = self.env.wind_velocity_y.get_value_opt(comp_z)
            # Component freestream velocity in body frame
            comp_wind_vb = Kt @ Vector([comp_wind_vx, comp_wind_vy, 0])
            comp_stream_velocity = comp_wind_vb - comp_vb
            comp_stream_vx_b, comp_stream_vy_b, comp_stream_vz_b = comp_stream_velocity
            comp_stream_speed = abs(comp_stream_velocity)
            comp_stream_mach = comp_stream_speed / speed_of_sound
            # Component attack angle and lift force
            comp_attack_angle = 0
            comp_lift, comp_lift_xb, comp_lift_yb = 0, 0, 0
            if comp_stream_vx_b**2 + comp_stream_vy_b**2 != 0:  # TODO: maybe try/except
                # Normalize component stream velocity in body frame
                comp_stream_vz_bn = comp_stream_vz_b / comp_stream_speed
                if -1 * comp_stream_vz_bn < 1:
                    comp_attack_angle = np.arccos(-comp_stream_vz_bn)
                    c_lift = aero_surface.cl.get_value_opt(
                        comp_attack_angle, comp_stream_mach
                    )
                    # Component lift force magnitude
                    comp_lift = (
                        0.5 * rho * (comp_stream_speed**2) * reference_area * c_lift
                    )
                    # Component lift force components
                    lift_dir_norm = (comp_stream_vx_b**2 + comp_stream_vy_b**2) ** 0.5
                    comp_lift_xb = comp_lift * (comp_stream_vx_b / lift_dir_norm)
                    comp_lift_yb = comp_lift * (comp_stream_vy_b / lift_dir_norm)
                    # Add to total lift force
                    R1 += comp_lift_xb
                    R2 += comp_lift_yb
                    # Add to total moment
                    M1 -= (comp_cpz + r_CM_t) * comp_lift_yb
                    M2 += (comp_cpz + r_CM_t) * comp_lift_xb
            # Calculates Roll Moment
            try:
                clf_delta, cld_omega, cant_angle_rad = aero_surface.roll_parameters
                M3_forcing = (
                    (1 / 2 * rho * comp_stream_speed**2)
                    * reference_area
                    * 2
                    * surface_radius
                    * clf_delta.get_value_opt(comp_stream_mach)
                    * cant_angle_rad
                )
                M3_damping = (
                    (1 / 2 * rho * comp_stream_speed)
                    * reference_area
                    * (2 * surface_radius) ** 2
                    * cld_omega.get_value_opt(comp_stream_mach)
                    * omega3
                    / 2
                )
                M3 += M3_forcing - M3_damping
            except AttributeError:
                pass
<<<<<<< HEAD
        weight_vector_in_body_frame = Kt @ Vector(
            [0, 0, -total_mass * self.env.gravity.get_value_opt(z)]
        )
=======

        # Off center moment
        thrust = self.rocket.motor.thrust.get_value_opt(t)
        M1 += (
            self.rocket.cp_eccentricity_y * R3
            + self.rocket.thrust_eccentricity_x * thrust
        )
        M2 -= (
            self.rocket.cp_eccentricity_x * R3
            - self.rocket.thrust_eccentricity_y * thrust
        )
        M3 += self.rocket.cp_eccentricity_x * R2 - self.rocket.cp_eccentricity_y * R1

        weightB = Kt @ Vector([0, 0, -total_mass * self.env.gravity.get_value_opt(z)])
>>>>>>> cca25a00
        T00 = total_mass * r_CM
        T03 = 2 * total_mass_dot * (r_NOZ - r_CM) - 2 * total_mass * r_CM_dot
        T04 = (
            Vector([0, 0, thrust])
            - total_mass * r_CM_ddot
            - 2 * total_mass_dot * r_CM_dot
            + total_mass_ddot * (r_NOZ - r_CM)
        )
        T05 = total_mass_dot * S_nozzle - I_dot

        T20 = (
            ((w ^ T00) ^ w)
            + (w ^ T03)
            + T04
            + weight_vector_in_body_frame
            + Vector([R1, R2, R3])
        )

        T21 = (
            ((I @ w) ^ w)
            + T05 @ w
            - (weight_vector_in_body_frame ^ r_CM)
            + Vector([M1, M2, M3])
        )

        # Angular velocity derivative
        w_dot = I_CM.inverse @ (T21 + (T20 ^ r_CM))

        # Velocity vector derivative
        v_dot = K @ (T20 / total_mass - (r_CM ^ w_dot))

        # Euler parameters derivative
        e_dot = [
            0.5 * (-omega1 * e1 - omega2 * e2 - omega3 * e3),
            0.5 * (omega1 * e0 + omega3 * e2 - omega2 * e3),
            0.5 * (omega2 * e0 - omega3 * e1 + omega1 * e3),
            0.5 * (omega3 * e0 + omega2 * e1 - omega1 * e2),
        ]

        # Position vector derivative
        r_dot = [vx, vy, vz]

        # Create u_dot
        u_dot = [*r_dot, *v_dot, *e_dot, *w_dot]

        if post_processing:
            self.__post_processed_variables.append(
                [t, *v_dot, *w_dot, R1, R2, R3, M1, M2, M3]
            )

        return u_dot

    def u_dot_parachute(self, t, u, post_processing=False):
        """Calculates derivative of u state vector with respect to time
        when rocket is flying under parachute. A 3 DOF approximation is
        used.

        Parameters
        ----------
        t : float
            Time in seconds
        u : list
            State vector defined by u = [x, y, z, vx, vy, vz, e0, e1,
            e2, e3, omega1, omega2, omega3].
        post_processing : bool, optional
            If True, adds flight data information directly to self
            variables such as self.angle_of_attack. Default is False.

        Return
        ------
        u_dot : list
            State vector defined by u_dot = [vx, vy, vz, ax, ay, az,
            e0dot, e1dot, e2dot, e3dot, alpha1, alpha2, alpha3].

        """
        # Get relevant state data
        z, vx, vy, vz = u[2:6]

        # Get atmospheric data
        rho = self.env.density.get_value_opt(z)
        wind_velocity_x = self.env.wind_velocity_x.get_value_opt(z)
        wind_velocity_y = self.env.wind_velocity_y.get_value_opt(z)

        # Get Parachute data
        cd_s = self.parachute_cd_s

        # Get the mass of the rocket
        mp = self.rocket.dry_mass

        # Define constants
        ka = 1  # Added mass coefficient (depends on parachute's porosity)
        R = 1.5  # Parachute radius
        # to = 1.2
        # eta = 1
        # Rdot = (6 * R * (1 - eta) / (1.2**6)) * (
        #     (1 - eta) * t**5 + eta * (to**3) * (t**2)
        # )
        # Rdot = 0

        # Calculate added mass
        ma = ka * rho * (4 / 3) * np.pi * R**3

        # Calculate freestream speed
        freestream_x = vx - wind_velocity_x
        freestream_y = vy - wind_velocity_y
        freestream_z = vz
        free_stream_speed = (freestream_x**2 + freestream_y**2 + freestream_z**2) ** 0.5

        # Determine drag force
        pseudo_drag = -0.5 * rho * cd_s * free_stream_speed
        # pseudo_drag = pseudo_drag - ka * rho * 4 * np.pi * (R**2) * Rdot
        Dx = pseudo_drag * freestream_x
        Dy = pseudo_drag * freestream_y
        Dz = pseudo_drag * freestream_z
        ax = Dx / (mp + ma)
        ay = Dy / (mp + ma)
        az = (Dz - 9.8 * mp) / (mp + ma)

        if post_processing:
            self.__post_processed_variables.append(
                [t, ax, ay, az, 0, 0, 0, Dx, Dy, Dz, 0, 0, 0]
            )

        return [vx, vy, vz, ax, ay, az, 0, 0, 0, 0, 0, 0, 0]

    @cached_property
    def solution_array(self):
        """Returns solution array of the rocket flight."""
        return np.array(self.solution)

    @property
    def function_evaluations_per_time_step(self):
        """Get the number of function evaluations per time step. This method
        calculates the difference between consecutive function evaluations
        during numerical integration and returns it as a list.

        Returns
        -------
        list
            The list of differences in function evaluations per time step.
        """
        return np.diff(self.function_evaluations).tolist()

    @cached_property
    def time(self):
        """Returns time array from solution."""
        return self.solution_array[:, 0]

    @cached_property
    def time_steps(self):
        """Returns time step array."""
        return np.diff(self.time)

    def get_solution_at_time(self, t, atol=1e-3):
        """Returns the solution state vector at a given time. If the time is
        not found in the solution, the closest time is used and a warning is
        raised.

        Parameters
        ----------
        t : float
            Time in seconds.
        atol : float, optional
            Absolute tolerance for time comparison. Default is 1e-3. If the
            difference between the time and the closest time in the solution
            is greater than this value, a warning is raised.

        Returns
        -------
        solution : np.array
            Solution state at time t. The array follows the format of the
            solution array, with the first column being time like this:
            [t, x, y, z, vx, vy, vz, e0, e1, e2, e3, omega1, omega2, omega3].

        """
        time_index = find_closest(self.time, t)
        if abs(self.time[time_index] - t) > atol:
            warnings.warn(
                f"Time {t} not found in solution. Closest time is "
                f"{self.time[time_index]}. Using closest time.",
                UserWarning,
            )
        return self.solution_array[time_index, :]

    # Process first type of outputs - state vector
    # Transform solution array into Functions
    @funcify_method("Time (s)", "X (m)", "spline", "constant")
    def x(self):
        """Rocket x position as a Function of time."""
        return self.solution_array[:, [0, 1]]

    @funcify_method("Time (s)", "Y (m)", "spline", "constant")
    def y(self):
        """Rocket y position as a Function of time."""
        return self.solution_array[:, [0, 2]]

    @funcify_method("Time (s)", "Z (m)", "spline", "constant")
    def z(self):
        """Rocket z position as a Function of time."""
        return self.solution_array[:, [0, 3]]

    @funcify_method("Time (s)", "Altitude AGL (m)", "spline", "constant")
    def altitude(self):
        """Rocket altitude above ground level as a Function of time."""
        return self.z - self.env.elevation

    @funcify_method("Time (s)", "Vx (m/s)", "spline", "zero")
    def vx(self):
        """Rocket x velocity as a Function of time."""
        return self.solution_array[:, [0, 4]]

    @funcify_method("Time (s)", "Vy (m/s)", "spline", "zero")
    def vy(self):
        """Rocket y velocity as a Function of time."""
        return self.solution_array[:, [0, 5]]

    @funcify_method("Time (s)", "Vz (m/s)", "spline", "zero")
    def vz(self):
        """Rocket z velocity as a Function of time."""
        return self.solution_array[:, [0, 6]]

    @funcify_method("Time (s)", "e0", "spline", "constant")
    def e0(self):
        """Rocket quaternion e0 as a Function of time."""
        return self.solution_array[:, [0, 7]]

    @funcify_method("Time (s)", "e1", "spline", "constant")
    def e1(self):
        """Rocket quaternion e1 as a Function of time."""
        return self.solution_array[:, [0, 8]]

    @funcify_method("Time (s)", "e2", "spline", "constant")
    def e2(self):
        """Rocket quaternion e2 as a Function of time."""
        return self.solution_array[:, [0, 9]]

    @funcify_method("Time (s)", "e3", "spline", "constant")
    def e3(self):
        """Rocket quaternion e3 as a Function of time."""
        return self.solution_array[:, [0, 10]]

    @funcify_method("Time (s)", "ω1 (rad/s)", "spline", "zero")
    def w1(self):
        """Rocket angular velocity ω1 as a Function of time."""
        return self.solution_array[:, [0, 11]]

    @funcify_method("Time (s)", "ω2 (rad/s)", "spline", "zero")
    def w2(self):
        """Rocket angular velocity ω2 as a Function of time."""
        return self.solution_array[:, [0, 12]]

    @funcify_method("Time (s)", "ω3 (rad/s)", "spline", "zero")
    def w3(self):
        """Rocket angular velocity ω3 as a Function of time."""
        return self.solution_array[:, [0, 13]]

    # Process second type of outputs - accelerations components
    @funcify_method("Time (s)", "Ax (m/s²)", "spline", "zero")
    def ax(self):
        """Rocket x acceleration as a Function of time."""
        return self.__evaluate_post_process[:, [0, 1]]

    @funcify_method("Time (s)", "Ay (m/s²)", "spline", "zero")
    def ay(self):
        """Rocket y acceleration as a Function of time."""
        return self.__evaluate_post_process[:, [0, 2]]

    @funcify_method("Time (s)", "Az (m/s²)", "spline", "zero")
    def az(self):
        """Rocket z acceleration as a Function of time."""
        return self.__evaluate_post_process[:, [0, 3]]

    @funcify_method("Time (s)", "α1 (rad/s²)", "spline", "zero")
    def alpha1(self):
        """Rocket angular acceleration α1 as a Function of time."""
        return self.__evaluate_post_process[:, [0, 4]]

    @funcify_method("Time (s)", "α2 (rad/s²)", "spline", "zero")
    def alpha2(self):
        """Rocket angular acceleration α2 as a Function of time."""
        return self.__evaluate_post_process[:, [0, 5]]

    @funcify_method("Time (s)", "α3 (rad/s²)", "spline", "zero")
    def alpha3(self):
        """Rocket angular acceleration α3 as a Function of time."""
        return self.__evaluate_post_process[:, [0, 6]]

    # Process third type of outputs - Temporary values
    @funcify_method("Time (s)", "R1 (N)", "spline", "zero")
    def R1(self):
        """Aerodynamic force along the first axis that is perpendicular to the
        rocket's axis of symmetry as a Function of time."""
        return self.__evaluate_post_process[:, [0, 7]]

    @funcify_method("Time (s)", "R2 (N)", "spline", "zero")
    def R2(self):
        """Aerodynamic force along the second axis that is perpendicular to the
        rocket's axis of symmetry as a Function of time."""
        return self.__evaluate_post_process[:, [0, 8]]

    @funcify_method("Time (s)", "R3 (N)", "spline", "zero")
    def R3(self):
        """Aerodynamic force along the rocket's axis of symmetry as a
        Function of time."""
        return self.__evaluate_post_process[:, [0, 9]]

    @funcify_method("Time (s)", "M1 (Nm)", "spline", "zero")
    def M1(self):
        """Aerodynamic bending moment in the same direction as the axis that is
        perpendicular to the rocket's axis of symmetry as a Function of
        time.
        """
        return self.__evaluate_post_process[:, [0, 10]]

    @funcify_method("Time (s)", "M2 (Nm)", "spline", "zero")
    def M2(self):
        """Aerodynamic bending moment in the same direction as the axis that is
        perpendicular to the rocket's axis of symmetry as a Function
        of time."""
        return self.__evaluate_post_process[:, [0, 11]]

    @funcify_method("Time (s)", "M3 (Nm)", "spline", "zero")
    def M3(self):
        """Aerodynamic bending moment in the same direction as the rocket's
        axis of symmetry as a Function of time."""
        return self.__evaluate_post_process[:, [0, 12]]

    @funcify_method("Time (s)", "Pressure (Pa)", "spline", "constant")
    def pressure(self):
        """Air pressure felt by the rocket as a Function of time."""
        return [(t, self.env.pressure.get_value_opt(z)) for t, z in self.z]

    @funcify_method("Time (s)", "Density (kg/m³)", "spline", "constant")
    def density(self):
        """Air density felt by the rocket as a Function of time."""
        return [(t, self.env.density.get_value_opt(z)) for t, z in self.z]

    @funcify_method("Time (s)", "Dynamic Viscosity (Pa s)", "spline", "constant")
    def dynamic_viscosity(self):
        """Air dynamic viscosity felt by the rocket as a Function of
        time."""
        return [(t, self.env.dynamic_viscosity.get_value_opt(z)) for t, z in self.z]

    @funcify_method("Time (s)", "Speed of Sound (m/s)", "spline", "constant")
    def speed_of_sound(self):
        """Speed of sound in the air felt by the rocket as a Function of time."""
        return [(t, self.env.speed_of_sound.get_value_opt(z)) for t, z in self.z]

    @funcify_method("Time (s)", "Wind Velocity X (East) (m/s)", "spline", "constant")
    def wind_velocity_x(self):
        """Wind velocity in the X direction (east) as a Function of time."""
        return [(t, self.env.wind_velocity_x.get_value_opt(z)) for t, z in self.z]

    @funcify_method("Time (s)", "Wind Velocity Y (North) (m/s)", "spline", "constant")
    def wind_velocity_y(self):
        """Wind velocity in the y direction (north) as a Function of time."""
        return [(t, self.env.wind_velocity_y.get_value_opt(z)) for t, z in self.z]

    # Process fourth type of output - values calculated from previous outputs

    # Kinematics functions and values
    # Velocity Magnitude
    @funcify_method("Time (s)", "Speed - Velocity Magnitude (m/s)")
    def speed(self):
        """Rocket speed, or velocity magnitude, as a Function of time."""
        return (self.vx**2 + self.vy**2 + self.vz**2) ** 0.5

    @property
    def out_of_rail_velocity(self):
        """Velocity at which the rocket leaves the launch rail."""
        return self.speed.get_value_opt(self.out_of_rail_time)

    @cached_property
    def max_speed_time(self):
        """Time at which the rocket reaches its maximum speed."""
        max_speed_time_index = np.argmax(self.speed.get_source()[:, 1])
        return self.speed[max_speed_time_index, 0]

    @cached_property
    def max_speed(self):
        """Maximum speed reached by the rocket."""
        return self.speed.get_value_opt(self.max_speed_time)

    # Accelerations
    @funcify_method("Time (s)", "acceleration Magnitude (m/s²)")
    def acceleration(self):
        """Rocket acceleration magnitude as a Function of time."""
        return (self.ax**2 + self.ay**2 + self.az**2) ** 0.5

    @cached_property
    def max_acceleration_power_on_time(self):
        """Time at which the rocket reaches its maximum acceleration during
        motor burn."""
        burn_out_time_index = find_closest(
            self.acceleration.source[:, 0], self.rocket.motor.burn_out_time
        )
        if burn_out_time_index == 0:
            return 0  # the burn out time is before the first time step

        max_acceleration_time_index = np.argmax(
            self.acceleration[:burn_out_time_index, 1]
        )
        return self.acceleration[max_acceleration_time_index, 0]

    @cached_property
    def max_acceleration_power_on(self):
        """Maximum acceleration reached by the rocket during motor burn."""
        return self.acceleration.get_value_opt(self.max_acceleration_power_on_time)

    @cached_property
    def max_acceleration_power_off_time(self):
        """Time at which the rocket reaches its maximum acceleration after
        motor burn."""
        burn_out_time_index = find_closest(
            self.acceleration.source[:, 0], self.rocket.motor.burn_out_time
        )
        max_acceleration_time_index = np.argmax(
            self.acceleration[burn_out_time_index:, 1]
        )
        return self.acceleration[max_acceleration_time_index, 0]

    @cached_property
    def max_acceleration_power_off(self):
        """Maximum acceleration reached by the rocket after motor burn."""
        return self.acceleration.get_value_opt(self.max_acceleration_power_off_time)

    @cached_property
    def max_acceleration_time(self):
        """Time at which the rocket reaches its maximum acceleration."""
        max_acceleration_time_index = np.argmax(self.acceleration[:, 1])
        return self.acceleration[max_acceleration_time_index, 0]

    @cached_property
    def max_acceleration(self):
        """Maximum acceleration reached by the rocket."""
        max_acceleration_time_index = np.argmax(self.acceleration[:, 1])
        return self.acceleration[max_acceleration_time_index, 1]

    @funcify_method("Time (s)", "Horizontal Speed (m/s)")
    def horizontal_speed(self):
        """Rocket horizontal speed as a Function of time."""
        return (self.vx**2 + self.vy**2) ** 0.5

    # Path Angle
    @funcify_method("Time (s)", "Path Angle (°)", "spline", "constant")
    def path_angle(self):
        """Rocket path angle as a Function of time."""
        path_angle = (180 / np.pi) * np.arctan2(
            self.vz[:, 1], self.horizontal_speed[:, 1]
        )
        return np.column_stack([self.time, path_angle])

    # Attitude Angle
    @funcify_method("Time (s)", "Attitude Vector X Component")
    def attitude_vector_x(self):
        """Rocket attitude vector X component as a Function of time."""
        return 2 * (self.e1 * self.e3 + self.e0 * self.e2)  # a13

    @funcify_method("Time (s)", "Attitude Vector Y Component")
    def attitude_vector_y(self):
        """Rocket attitude vector Y component as a Function of time."""
        return 2 * (self.e2 * self.e3 - self.e0 * self.e1)  # a23

    @funcify_method("Time (s)", "Attitude Vector Z Component")
    def attitude_vector_z(self):
        """Rocket attitude vector Z component as a Function of time."""
        return 1 - 2 * (self.e1**2 + self.e2**2)  # a33

    @funcify_method("Time (s)", "Attitude Angle (°)")
    def attitude_angle(self):
        """Rocket attitude angle as a Function of time."""
        horizontal_attitude_proj = (
            self.attitude_vector_x**2 + self.attitude_vector_y**2
        ) ** 0.5
        attitude_angle = (180 / np.pi) * np.arctan2(
            self.attitude_vector_z[:, 1], horizontal_attitude_proj[:, 1]
        )
        return np.column_stack([self.time, attitude_angle])

    # Lateral Attitude Angle
    @funcify_method("Time (s)", "Lateral Attitude Angle (°)")
    def lateral_attitude_angle(self):
        """Rocket lateral attitude angle as a Function of time."""
        # TODO: complex method, it should be defined elsewhere.
        lateral_vector_angle = (np.pi / 180) * (self.heading - 90)
        lateral_vector_x = np.sin(lateral_vector_angle)
        lateral_vector_y = np.cos(lateral_vector_angle)
        attitude_lateral_proj = (
            lateral_vector_x * self.attitude_vector_x[:, 1]
            + lateral_vector_y * self.attitude_vector_y[:, 1]
        )
        attitude_lateral_proj_x = attitude_lateral_proj * lateral_vector_x
        attitude_lateral_proj_y = attitude_lateral_proj * lateral_vector_y
        attitude_lateral_plane_proj_x = (
            self.attitude_vector_x[:, 1] - attitude_lateral_proj_x
        )
        attitude_lateral_plane_proj_y = (
            self.attitude_vector_y[:, 1] - attitude_lateral_proj_y
        )
        attitude_lateral_plane_proj_z = self.attitude_vector_z[:, 1]
        attitude_lateral_plane_proj = (
            attitude_lateral_plane_proj_x**2
            + attitude_lateral_plane_proj_y**2
            + attitude_lateral_plane_proj_z**2
        ) ** 0.5
        lateral_attitude_angle = (180 / np.pi) * np.arctan2(
            attitude_lateral_proj, attitude_lateral_plane_proj
        )
        lateral_attitude_angle = np.column_stack([self.time, lateral_attitude_angle])
        return lateral_attitude_angle

    # Euler Angles
    @funcify_method("Time (s)", "Precession Angle - ψ (°)", "spline", "constant")
    def psi(self):
        """Precession angle as a Function of time."""
        psi = quaternions_to_precession(
            self.e0.y_array, self.e1.y_array, self.e2.y_array, self.e3.y_array
        )
        return np.column_stack([self.time, psi])

    @funcify_method("Time (s)", "Spin Angle - φ (°)", "spline", "constant")
    def phi(self):
        """Spin angle as a Function of time."""
        phi = quaternions_to_spin(
            self.e0.y_array, self.e1.y_array, self.e2.y_array, self.e3.y_array
        )
        return np.column_stack([self.time, phi])

    @funcify_method("Time (s)", "Nutation Angle - θ (°)", "spline", "constant")
    def theta(self):
        """Nutation angle as a Function of time."""
        theta = quaternions_to_nutation(self.e1.y_array, self.e2.y_array)
        return np.column_stack([self.time, theta])

    # Fluid Mechanics variables
    # Freestream Velocity
    @funcify_method("Time (s)", "Freestream Velocity X (m/s)", "spline", "constant")
    def stream_velocity_x(self):
        """Freestream velocity X component as a Function of time."""
        return np.column_stack((self.time, self.wind_velocity_x[:, 1] - self.vx[:, 1]))

    @funcify_method("Time (s)", "Freestream Velocity Y (m/s)", "spline", "constant")
    def stream_velocity_y(self):
        """Freestream velocity Y component as a Function of time."""
        return np.column_stack((self.time, self.wind_velocity_y[:, 1] - self.vy[:, 1]))

    @funcify_method("Time (s)", "Freestream Velocity Z (m/s)", "spline", "constant")
    def stream_velocity_z(self):
        """Freestream velocity Z component as a Function of time."""
        return np.column_stack((self.time, -self.vz[:, 1]))

    @funcify_method("Time (s)", "Freestream Speed (m/s)", "spline", "constant")
    def free_stream_speed(self):
        """Freestream speed as a Function of time."""
        free_stream_speed = (
            self.stream_velocity_x**2
            + self.stream_velocity_y**2
            + self.stream_velocity_z**2
        ) ** 0.5
        return free_stream_speed.get_source()

    # Apogee Freestream speed
    @cached_property
    def apogee_freestream_speed(self):
        """Freestream speed at apogee in m/s."""
        return self.free_stream_speed.get_value_opt(self.apogee_time)

    # Mach Number
    @funcify_method("Time (s)", "Mach Number", "spline", "zero")
    def mach_number(self):
        """Mach number as a Function of time."""
        return self.free_stream_speed / self.speed_of_sound

    @cached_property
    def max_mach_number_time(self):
        """Time of maximum Mach number."""
        max_mach_number_time_index = np.argmax(self.mach_number[:, 1])
        return self.mach_number[max_mach_number_time_index, 0]

    @cached_property
    def max_mach_number(self):
        """Maximum Mach number."""
        return self.mach_number.get_value_opt(self.max_mach_number_time)

    # Stability Margin
    @cached_property
    def max_stability_margin_time(self):
        """Time of maximum stability margin."""
        max_stability_margin_time_index = np.argmax(self.stability_margin[:, 1])
        return self.stability_margin[max_stability_margin_time_index, 0]

    @cached_property
    def max_stability_margin(self):
        """Maximum stability margin."""
        return self.stability_margin.get_value_opt(self.max_stability_margin_time)

    @cached_property
    def min_stability_margin_time(self):
        """Time of minimum stability margin."""
        min_stability_margin_time_index = np.argmin(self.stability_margin[:, 1])
        return self.stability_margin[min_stability_margin_time_index, 0]

    @cached_property
    def min_stability_margin(self):
        """Minimum stability margin."""
        return self.stability_margin.get_value_opt(self.min_stability_margin_time)

    @property
    def initial_stability_margin(self):
        """Stability margin at time 0.

        Returns
        -------
        float
        """
        return self.stability_margin.get_value_opt(self.time[0])

    @property
    def out_of_rail_stability_margin(self):
        """Stability margin at the time the rocket leaves the rail.

        Returns
        -------
        float
        """
        return self.stability_margin.get_value_opt(self.out_of_rail_time)

    # Reynolds Number
    @funcify_method("Time (s)", "Reynolds Number", "spline", "zero")
    def reynolds_number(self):
        """Reynolds number as a Function of time."""
        return (self.density * self.free_stream_speed / self.dynamic_viscosity) * (
            2 * self.rocket.radius
        )

    @cached_property
    def max_reynolds_number_time(self):
        """Time of maximum Reynolds number."""
        max_reynolds_number_time_index = np.argmax(self.reynolds_number[:, 1])
        return self.reynolds_number[max_reynolds_number_time_index, 0]

    @cached_property
    def max_reynolds_number(self):
        """Maximum Reynolds number."""
        return self.reynolds_number.get_value_opt(self.max_reynolds_number_time)

    # Dynamic Pressure
    @funcify_method("Time (s)", "Dynamic Pressure (Pa)", "spline", "zero")
    def dynamic_pressure(self):
        """Dynamic pressure as a Function of time."""
        return 0.5 * self.density * self.free_stream_speed**2

    @cached_property
    def max_dynamic_pressure_time(self):
        """Time of maximum dynamic pressure."""
        max_dynamic_pressure_time_index = np.argmax(self.dynamic_pressure[:, 1])
        return self.dynamic_pressure[max_dynamic_pressure_time_index, 0]

    @cached_property
    def max_dynamic_pressure(self):
        """Maximum dynamic pressure."""
        return self.dynamic_pressure.get_value_opt(self.max_dynamic_pressure_time)

    # Total Pressure
    @funcify_method("Time (s)", "Total Pressure (Pa)", "spline", "zero")
    def total_pressure(self):
        return self.pressure * (1 + 0.2 * self.mach_number**2) ** (3.5)

    @cached_property
    def max_total_pressure_time(self):
        """Time of maximum total pressure."""
        max_total_pressure_time_index = np.argmax(self.total_pressure[:, 1])
        return self.total_pressure[max_total_pressure_time_index, 0]

    @cached_property
    def max_total_pressure(self):
        """Maximum total pressure."""
        return self.total_pressure.get_value_opt(self.max_total_pressure_time)

    # Dynamics functions and variables

    #  Aerodynamic Lift and Drag
    @funcify_method("Time (s)", "Aerodynamic Lift Force (N)", "spline", "zero")
    def aerodynamic_lift(self):
        """Aerodynamic lift force as a Function of time."""
        return (self.R1**2 + self.R2**2) ** 0.5

    @funcify_method("Time (s)", "Aerodynamic Drag Force (N)", "spline", "zero")
    def aerodynamic_drag(self):
        """Aerodynamic drag force as a Function of time."""
        return -1 * self.R3

    @funcify_method("Time (s)", "Aerodynamic Bending Moment (Nm)", "spline", "zero")
    def aerodynamic_bending_moment(self):
        """Aerodynamic bending moment as a Function of time."""
        return (self.M1**2 + self.M2**2) ** 0.5

    @funcify_method("Time (s)", "Aerodynamic Spin Moment (Nm)", "spline", "zero")
    def aerodynamic_spin_moment(self):
        """Aerodynamic spin moment as a Function of time."""
        return self.M3

    # Energy
    # Kinetic Energy
    @funcify_method("Time (s)", "Rotational Kinetic Energy (J)")
    def rotational_energy(self):
        rotational_energy = 0.5 * (
            self.rocket.I_11 * self.w1**2
            + self.rocket.I_22 * self.w2**2
            + self.rocket.I_33 * self.w3**2
        )
        rotational_energy.set_discrete_based_on_model(self.w1)
        return rotational_energy

    @funcify_method("Time (s)", "Translational Kinetic Energy (J)", "spline", "zero")
    def translational_energy(self):
        """Translational kinetic energy as a Function of time."""
        # Redefine total_mass time grid to allow for efficient Function algebra
        total_mass = deepcopy(self.rocket.total_mass)
        total_mass.set_discrete_based_on_model(self.vz)
        translational_energy = 0.5 * total_mass * (self.speed**2)
        return translational_energy

    @funcify_method("Time (s)", "Kinetic Energy (J)", "spline", "zero")
    def kinetic_energy(self):
        """Total kinetic energy as a Function of time."""
        return self.rotational_energy + self.translational_energy

    # Potential Energy
    @funcify_method("Time (s)", "Potential Energy (J)", "spline", "constant")
    def potential_energy(self):
        """Potential energy as a Function of time in relation to sea
        level."""
        # Constants
        # TODO: this constant should come from Environment.
        standard_gravitational_parameter = 3.986004418e14
        # Redefine total_mass time grid to allow for efficient Function algebra
        total_mass = deepcopy(self.rocket.total_mass)
        total_mass.set_discrete_based_on_model(self.z)
        return (
            standard_gravitational_parameter
            * total_mass
            * (1 / (self.z + self.env.earth_radius) - 1 / self.env.earth_radius)
        )

    # Total Mechanical Energy
    @funcify_method("Time (s)", "Mechanical Energy (J)", "spline", "constant")
    def total_energy(self):
        """Total mechanical energy as a Function of time."""
        return self.kinetic_energy + self.potential_energy

    # thrust Power
    @funcify_method("Time (s)", "thrust Power (W)", "spline", "zero")
    def thrust_power(self):
        """thrust power as a Function of time."""
        thrust = deepcopy(self.rocket.motor.thrust)
        thrust = thrust.set_discrete_based_on_model(self.speed)
        thrust_power = thrust * self.speed
        return thrust_power

    # Drag Power
    @funcify_method("Time (s)", "Drag Power (W)", "spline", "zero")
    def drag_power(self):
        """Drag power as a Function of time."""
        drag_power = self.R3 * self.speed
        drag_power.set_outputs("Drag Power (W)")
        return drag_power

    # Angle of Attack
    @funcify_method("Time (s)", "Angle of Attack (°)", "spline", "constant")
    def angle_of_attack(self):
        """Angle of attack of the rocket with respect to the freestream
        velocity vector."""
        dot_product = [
            -self.attitude_vector_x.get_value_opt(i)
            * self.stream_velocity_x.get_value_opt(i)
            - self.attitude_vector_y.get_value_opt(i)
            * self.stream_velocity_y.get_value_opt(i)
            - self.attitude_vector_z.get_value_opt(i)
            * self.stream_velocity_z.get_value_opt(i)
            for i in self.time
        ]
        # Define freestream speed list
        free_stream_speed = [self.free_stream_speed.get_value_opt(i) for i in self.time]
        free_stream_speed = np.nan_to_num(free_stream_speed)

        # Normalize dot product
        dot_product_normalized = [
            i / j if j > 1e-6 else 0 for i, j in zip(dot_product, free_stream_speed)
        ]
        dot_product_normalized = np.nan_to_num(dot_product_normalized)
        dot_product_normalized = np.clip(dot_product_normalized, -1, 1)

        # Calculate angle of attack and convert to degrees
        angle_of_attack = np.rad2deg(np.arccos(dot_product_normalized))

        return np.column_stack([self.time, angle_of_attack])

    # Frequency response and stability variables
    @funcify_method("Frequency (Hz)", "ω1 Fourier Amplitude", "spline", "zero")
    def omega1_frequency_response(self):
        """Angular velocity 1 frequency response as a Function of
        frequency, as the rocket leaves the launch rail for 5 seconds of flight.
        """
        return self.w1.to_frequency_domain(
            self.out_of_rail_time, self.out_of_rail_time + 5, 100
        )

    @funcify_method("Frequency (Hz)", "ω2 Fourier Amplitude", "spline", "zero")
    def omega2_frequency_response(self):
        """Angular velocity 2 frequency response as a Function of
        frequency, as the rocket leaves the launch rail for 5 seconds of flight.
        """
        return self.w2.to_frequency_domain(
            self.out_of_rail_time, self.out_of_rail_time + 5, 100
        )

    @funcify_method("Frequency (Hz)", "ω3 Fourier Amplitude", "spline", "zero")
    def omega3_frequency_response(self):
        """Angular velocity 3 frequency response as a Function of
        frequency, as the rocket leaves the launch rail for 5 seconds of flight.
        """
        return self.w3.to_frequency_domain(
            self.out_of_rail_time, self.out_of_rail_time + 5, 100
        )

    @funcify_method(
        "Frequency (Hz)", "Attitude Angle Fourier Amplitude", "spline", "zero"
    )
    def attitude_frequency_response(self):
        """Attitude frequency response as a Function of frequency, as
        the rocket leaves the launch rail for 5 seconds of flight."""
        return self.attitude_angle.to_frequency_domain(
            lower=self.out_of_rail_time,
            upper=self.out_of_rail_time + 5,
            sampling_frequency=100,
        )

    @cached_property
    def static_margin(self):
        """Static margin of the rocket."""
        return self.rocket.static_margin

    @funcify_method("Time (s)", "Stability Margin (c)", "linear", "zero")
    def stability_margin(self):
        """Stability margin of the rocket along the flight, it considers the
        variation of the center of pressure position according to the mach
        number, as well as the variation of the center of gravity position
        according to the propellant mass evolution.

        Parameters
        ----------
        None

        Returns
        -------
        stability : rocketpy.Function
            Stability margin as a rocketpy.Function of time. The stability margin
            is defined as the distance between the center of pressure and the
            center of gravity, divided by the rocket diameter.
        """
        return [(t, self.rocket.stability_margin(m, t)) for t, m in self.mach_number]

    # Rail Button Forces

    @funcify_method("Time (s)", "Upper Rail Button Normal Force (N)", "spline", "zero")
    def rail_button1_normal_force(self):
        """Upper rail button normal force as a Function of time. If
        there's no rail button defined, the function returns a null Function."""
        return self.__calculate_rail_button_forces[0]

    @funcify_method("Time (s)", "Upper Rail Button Shear Force (N)", "spline", "zero")
    def rail_button1_shear_force(self):
        """Upper rail button shear force as a Function of time. If
        there's no rail button defined, the function returns a null Function."""
        return self.__calculate_rail_button_forces[1]

    @funcify_method("Time (s)", "Lower Rail Button Normal Force (N)", "spline", "zero")
    def rail_button2_normal_force(self):
        """Lower rail button normal force as a Function of time. If
        there's no rail button defined, the function returns a null Function."""
        return self.__calculate_rail_button_forces[2]

    @funcify_method("Time (s)", "Lower Rail Button Shear Force (N)", "spline", "zero")
    def rail_button2_shear_force(self):
        """Lower rail button shear force as a Function of time. If
        there's no rail button defined, the function returns a null Function."""
        return self.__calculate_rail_button_forces[3]

    @property
    def max_rail_button1_normal_force(self):
        """Maximum upper rail button normal force, in Newtons."""
        return np.abs(self.rail_button1_normal_force.y_array).max()

    @property
    def max_rail_button1_shear_force(self):
        """Maximum upper rail button shear force, in Newtons."""
        return np.abs(self.rail_button1_shear_force.y_array).max()

    @property
    def max_rail_button2_normal_force(self):
        """Maximum lower rail button normal force, in Newtons."""
        return np.abs(self.rail_button2_normal_force.y_array).max()

    @property
    def max_rail_button2_shear_force(self):
        """Maximum lower rail button shear force, in Newtons."""
        return np.abs(self.rail_button2_shear_force.y_array).max()

    @funcify_method(
        "Time (s)", "Horizontal Distance to Launch Point (m)", "spline", "constant"
    )
    def drift(self):
        """Rocket horizontal distance to tha launch point, in meters, as a
        Function of time."""
        return np.column_stack(
            (self.time, (self.x[:, 1] ** 2 + self.y[:, 1] ** 2) ** 0.5)
        )

    @funcify_method("Time (s)", "Bearing (°)", "spline", "constant")
    def bearing(self):
        """Rocket bearing compass, in degrees, as a Function of time."""
        x, y = self.x[:, 1], self.y[:, 1]
        bearing = (2 * np.pi - np.arctan2(-x, y)) * (180 / np.pi)
        return np.column_stack((self.time, bearing))

    @funcify_method("Time (s)", "Latitude (°)", "linear", "constant")
    def latitude(self):
        """Rocket latitude coordinate, in degrees, as a Function of
        time.
        """
        lat1 = np.deg2rad(self.env.latitude)  # Launch lat point converted to radians

        # Applies the haversine equation to find final lat/lon coordinates
        latitude = np.rad2deg(
            np.arcsin(
                np.sin(lat1) * np.cos(self.drift[:, 1] / self.env.earth_radius)
                + np.cos(lat1)
                * np.sin(self.drift[:, 1] / self.env.earth_radius)
                * np.cos(np.deg2rad(self.bearing[:, 1]))
            )
        )
        return np.column_stack((self.time, latitude))

    # TODO: haversine should be defined in tools.py so we just invoke it in here.
    @funcify_method("Time (s)", "Longitude (°)", "linear", "constant")
    def longitude(self):
        """Rocket longitude coordinate, in degrees, as a Function of
        time.
        """
        lat1 = np.deg2rad(self.env.latitude)  # Launch lat point converted to radians
        lon1 = np.deg2rad(self.env.longitude)  # Launch lon point converted to radians

        # Applies the haversine equation to find final lat/lon coordinates
        longitude = np.rad2deg(
            lon1
            + np.arctan2(
                np.sin(np.deg2rad(self.bearing[:, 1]))
                * np.sin(self.drift[:, 1] / self.env.earth_radius)
                * np.cos(lat1),
                np.cos(self.drift[:, 1] / self.env.earth_radius)
                - np.sin(lat1) * np.sin(np.deg2rad(self.latitude[:, 1])),
            )
        )

        return np.column_stack((self.time, longitude))

    def get_controller_observed_variables(self):
        """Retrieve the observed variables related to air brakes from the
        controllers. If there is only one set of observed variables, it is
        returned as a list. If there are multiple sets, the list containing
        all sets is returned."""
        observed_variables = [
            controller.observed_variables for controller in self._controllers
        ]
        return (
            observed_variables[0]
            if len(observed_variables) == 1
            else observed_variables
        )

    @cached_property
    def __calculate_rail_button_forces(self):  # TODO: complex method.
        """Calculate the forces applied to the rail buttons while rocket is
        still on the launch rail. It will return 0 if no rail buttons are
        defined.

        Returns
        -------
        F11: Function
            Rail Button 1 force in the 1 direction
        F12: Function
            Rail Button 1 force in the 2 direction
        F21: Function
            Rail Button 2 force in the 1 direction
        F22: Function
            Rail Button 2 force in the 2 direction
        """
        # First check for no rail phase or rail buttons
        null_force = []
        if self.out_of_rail_time_index == 0:  # No rail phase, no rail button forces
            warnings.warn(
                "Trying to calculate rail button forces without a rail phase defined."
                + "The rail button forces will be set to zero."
            )
            return null_force, null_force, null_force, null_force
        if len(self.rocket.rail_buttons) == 0:
            warnings.warn(
                "Trying to calculate rail button forces without rail buttons defined."
                + "The rail button forces will be set to zero."
            )
            return null_force, null_force, null_force, null_force

        # Distance from Rail Button 1 (upper) to CM
        rail_buttons_tuple = self.rocket.rail_buttons[0]
        upper_button_position = (
            rail_buttons_tuple.component.buttons_distance + rail_buttons_tuple.position
        )
        lower_button_position = rail_buttons_tuple.position
        angular_position_rad = (
            rail_buttons_tuple.component.angular_position * np.pi / 180
        )
        D1 = (
            upper_button_position - self.rocket.center_of_dry_mass_position
        ) * self.rocket._csys
        # Distance from Rail Button 2 (lower) to CM
        D2 = (
            lower_button_position - self.rocket.center_of_dry_mass_position
        ) * self.rocket._csys
        F11 = (self.R1 * D2 - self.M2) / (D1 + D2)
        F11.set_outputs("Upper button force direction 1 (m)")
        F12 = (self.R2 * D2 + self.M1) / (D1 + D2)
        F12.set_outputs("Upper button force direction 2 (m)")
        F21 = (self.R1 * D1 + self.M2) / (D1 + D2)
        F21.set_outputs("Lower button force direction 1 (m)")
        F22 = (self.R2 * D1 - self.M1) / (D1 + D2)
        F22.set_outputs("Lower button force direction 2 (m)")

        model = Function(
            F11.get_source()[: self.out_of_rail_time_index + 1, :],
            interpolation=F11.__interpolation__,
        )

        # Limit force calculation to when rocket is in rail
        F11.set_discrete_based_on_model(model)
        F12.set_discrete_based_on_model(model)
        F21.set_discrete_based_on_model(model)
        F22.set_discrete_based_on_model(model)

        rail_button1_normal_force = F11 * np.cos(angular_position_rad) + F12 * np.sin(
            angular_position_rad
        )
        rail_button1_shear_force = F11 * -np.sin(angular_position_rad) + F12 * np.cos(
            angular_position_rad
        )
        rail_button2_normal_force = F21 * np.cos(angular_position_rad) + F22 * np.sin(
            angular_position_rad
        )
        rail_button2_shear_force = F21 * -np.sin(angular_position_rad) + F22 * np.cos(
            angular_position_rad
        )

        return (
            rail_button1_normal_force,
            rail_button1_shear_force,
            rail_button2_normal_force,
            rail_button2_shear_force,
        )

    def __transform_pressure_signals_lists_to_functions(self):
        """Calculate the pressure signal from the pressure sensor.
        It creates a signal_function attribute in the parachute object.
        Parachute works as a subclass of Rocket class.

        Returns
        -------
        None
        """
        # Transform parachute sensor feed into functions
        for parachute in self.rocket.parachutes:
            # TODO: these Functions do not need input validation
            parachute.clean_pressure_signal_function = Function(
                parachute.clean_pressure_signal,
                "Time (s)",
                "Pressure - Without Noise (Pa)",
                "linear",
            )
            parachute.noise_signal_function = Function(
                parachute.noise_signal, "Time (s)", "Pressure Noise (Pa)", "linear"
            )
            parachute.noisy_pressure_signal_function = (
                parachute.clean_pressure_signal_function
                + parachute.noise_signal_function
            )

    @cached_property
    def __evaluate_post_process(self):
        """Evaluate all post-processing variables by running the simulation
        again but with the post-processing flag set to True.

        Returns
        -------
        np.array
            An array containing all post-processed variables evaluated at each
            time step. Each element of the array is a list containing:
            [t, ax, ay, az, alpha1, alpha2, alpha3, R1, R2, R3, M1, M2, M3]
        """
        self.__post_processed_variables = []
        for phase_index, phase in self.time_iterator(self.flight_phases):
            init_time = phase.t
            final_time = self.flight_phases[phase_index + 1].t
            current_derivative = phase.derivative
            for callback in phase.callbacks:
                callback(self)
            for step in self.solution:
                if init_time < step[0] <= final_time or (
                    init_time == self.t_initial and step[0] == self.t_initial
                ):
                    current_derivative(step[0], step[1:], post_processing=True)

        return np.array(self.__post_processed_variables)

    def post_process(self, interpolation="spline", extrapolation="natural"):
        """This method is **deprecated** and is only kept here for backwards
        compatibility. All attributes that need to be post processed are
        computed just in time.

        Post-process all Flight information produced during
        simulation. Includes the calculation of maximum values,
        calculation of secondary values such as energy and conversion
        of lists to Function objects to facilitate plotting.

        Returns
        -------
        None
        """
        # pylint: disable=unused-argument
        # TODO: add a deprecation warning maybe?
        self.post_processed = True

    def calculate_stall_wind_velocity(self, stall_angle):  # TODO: move to utilities
        """Function to calculate the maximum wind velocity before the angle of
        attack exceeds a desired angle, at the instant of departing rail launch.
        Can be helpful if you know the exact stall angle of all aerodynamics
        surfaces.

        Parameters
        ----------
        stall_angle : float
            Angle, in degrees, for which you would like to know the maximum wind
            speed before the angle of attack exceeds it

        Return
        ------
        None
        """
        v_f = self.out_of_rail_velocity

        theta = np.radians(self.inclination)
        stall_angle = np.radians(stall_angle)

        c = (math.cos(stall_angle) ** 2 - math.cos(theta) ** 2) / math.sin(
            stall_angle
        ) ** 2
        w_v = (
            2 * v_f * math.cos(theta) / c
            + (
                4 * v_f * v_f * math.cos(theta) * math.cos(theta) / (c**2)
                + 4 * 1 * v_f * v_f / c
            )
            ** 0.5
        ) / 2

        stall_angle = np.degrees(stall_angle)
        print(
            "Maximum wind velocity at Rail Departure time before angle"
            + f" of attack exceeds {stall_angle:.3f}°: {w_v:.3f} m/s"
        )

    def export_pressures(self, file_name, time_step):  # TODO: move out
        """Exports the pressure experienced by the rocket during the flight to
        an external file, the '.csv' format is recommended, as the columns will
        be separated by commas. It can handle flights with or without
        parachutes, although it is not possible to get a noisy pressure signal
        if no parachute is added.

        If a parachute is added, the file will contain 3 columns: time in
        seconds, clean pressure in Pascals and noisy pressure in Pascals.
        For flights without parachutes, the third column will be discarded

        This function was created especially for the 'Projeto Jupiter'
        Electronics Subsystems team and aims to help in configuring
        micro-controllers.

        Parameters
        ----------
        file_name : string
            The final file name,
        time_step : float
            Time step desired for the final file

        Return
        ------
        None
        """
        time_points = np.arange(0, self.t_final, time_step)
        # pylint: disable=W1514, E1121
        with open(file_name, "w") as file:
            if len(self.rocket.parachutes) == 0:
                print("No parachutes in the rocket, saving static pressure.")
                for t in time_points:
                    file.write(f"{t:f}, {self.pressure.get_value_opt(t):.5f}\n")
            else:
                for parachute in self.rocket.parachutes:
                    for t in time_points:
                        p_cl = parachute.clean_pressure_signal_function.get_value_opt(t)
                        p_ns = parachute.noisy_pressure_signal_function.get_value_opt(t)
                        file.write(f"{t:f}, {p_cl:.5f}, {p_ns:.5f}\n")
                    # We need to save only 1 parachute data
                    break

    def export_data(self, file_name, *variables, time_step=None):
        """Exports flight data to a comma separated value file (.csv).

        Data is exported in columns, with the first column representing time
        steps. The first line of the file is a header line, specifying the
        meaning of each column and its units.

        Parameters
        ----------
        file_name : string
            The file name or path of the exported file. Example: flight_data.csv
            Do not use forbidden characters, such as / in Linux/Unix and
            `<, >, :, ", /, \\, | ?, *` in Windows.
        variables : strings, optional
            Names of the data variables which shall be exported. Must be Flight
            class attributes which are instances of the Function class. Usage
            example: test_flight.export_data('test.csv', 'z', 'angle_of_attack',
            'mach_number').
        time_step : float, optional
            Time step desired for the data. If None, all integration time steps
            will be exported. Otherwise, linear interpolation is carried out to
            calculate values at the desired time steps. Example: 0.001.
        """
        # TODO: we should move this method to outside of class.

        # Fast evaluation for the most basic scenario
        if time_step is None and len(variables) == 0:
            np.savetxt(
                file_name,
                self.solution,
                fmt="%.6f",
                delimiter=",",
                header=""
                "Time (s),"
                "X (m),"
                "Y (m),"
                "Z (m),"
                "E0,"
                "E1,"
                "E2,"
                "E3,"
                "W1 (rad/s),"
                "W2 (rad/s),"
                "W3 (rad/s)",
            )
            return

        # Not so fast evaluation for general case
        if variables is None:
            variables = [
                "x",
                "y",
                "z",
                "vx",
                "vy",
                "vz",
                "e0",
                "e1",
                "e2",
                "e3",
                "w1",
                "w2",
                "w3",
            ]

        if time_step is None:
            time_points = self.time
        else:
            time_points = np.arange(self.t_initial, self.t_final, time_step)

        exported_matrix = [time_points]
        exported_header = "Time (s)"

        # Loop through variables, get points and names (for the header)
        for variable in variables:
            if variable in self.__dict__:
                variable_function = self.__dict__[variable]
            # Deal with decorated Flight methods
            else:
                try:
                    obj = getattr(self.__class__, variable)
                    variable_function = obj.__get__(self, self.__class__)
                except AttributeError as exc:
                    raise AttributeError(
                        f"Variable '{variable}' not found in Flight class"
                    ) from exc
            variable_points = variable_function(time_points)
            exported_matrix += [variable_points]
            exported_header += f", {variable_function.__outputs__[0]}"

        exported_matrix = np.array(exported_matrix).T  # Fix matrix orientation

        np.savetxt(
            file_name,
            exported_matrix,
            fmt="%.6f",
            delimiter=",",
            header=exported_header,
            encoding="utf-8",
        )

    def export_kml(  # TODO: should be moved out of this class.
        self,
        file_name="trajectory.kml",
        time_step=None,
        extrude=True,
        color="641400F0",
        altitude_mode="absolute",
    ):
        """Exports flight data to a .kml file, which can be opened with Google
        Earth to display the rocket's trajectory.

        Parameters
        ----------
        file_name : string
            The file name or path of the exported file. Example: flight_data.csv
            Do not use forbidden characters, such as '/' in Linux/Unix and
            '<, >, :, ", /, \\, | ?, *' in Windows.
        time_step : float, optional
            Time step desired for the data. If None, all integration time steps
            will be exported. Otherwise, linear interpolation is carried out to
            calculate values at the desired time steps. Example: 0.001.
        extrude: bool, optional
            To be used if you want to project the path over ground by using an
            extruded polygon. In case False only the linestring containing the
            flight path will be created. Default is True.
        color : str, optional
            Color of your trajectory path, need to be used in specific kml
            format. Refer to http://www.zonums.com/gmaps/kml_color/ for more
            info.
        altitude_mode: str
            Select elevation values format to be used on the kml file. Use
            'relativetoground' if you want use Above Ground Level elevation, or
            'absolute' if you want to parse elevation using Above Sea Level.
            Default is 'relativetoground'. Only works properly if the ground
            level is flat. Change to 'absolute' if the terrain is to irregular
            or contains mountains.
        Returns
        -------
        None
        """
        # Define time points vector
        if time_step is None:
            time_points = self.time
        else:
            time_points = np.arange(self.t_initial, self.t_final + time_step, time_step)
        # Open kml file with simplekml library
        kml = simplekml.Kml(open=1)
        trajectory = kml.newlinestring(name="Rocket Trajectory - Powered by RocketPy")

        if altitude_mode == "relativetoground":
            # In this mode the elevation data will be the Above Ground Level
            # elevation. Only works properly if the ground level is similar to
            # a plane, i.e. it might not work well if the terrain has mountains
            coords = [
                (
                    self.longitude.get_value_opt(t),
                    self.latitude.get_value_opt(t),
                    self.altitude.get_value_opt(t),
                )
                for t in time_points
            ]
            trajectory.coords = coords
            trajectory.altitudemode = simplekml.AltitudeMode.relativetoground
        else:  # altitude_mode == 'absolute'
            # In this case the elevation data will be the Above Sea Level elevation
            # Ensure you use the correct value on self.env.elevation, otherwise
            # the trajectory path can be offset from ground
            coords = [
                (
                    self.longitude.get_value_opt(t),
                    self.latitude.get_value_opt(t),
                    self.z.get_value_opt(t),
                )
                for t in time_points
            ]
            trajectory.coords = coords
            trajectory.altitudemode = simplekml.AltitudeMode.absolute
        # Modify style of trajectory linestring
        trajectory.style.linestyle.color = color
        trajectory.style.polystyle.color = color
        if extrude:
            trajectory.extrude = 1
        # Save the KML
        kml.save(file_name)
        print("File ", file_name, " saved with success!")

    def info(self):
        """Prints out a summary of the data available about the Flight."""
        self.prints.all()

    def all_info(self):
        """Prints out all data and graphs available about the Flight."""
        self.info()
        self.plots.all()

    def time_iterator(self, node_list):
        i = 0
        while i < len(node_list) - 1:
            yield i, node_list[i]
            i += 1

    class FlightPhases:
        """Class to handle flight phases. It is used to store the derivatives
        and callbacks for each flight phase. It is also used to handle the
        insertion of flight phases in the correct order, according to their
        initial time.

        Attributes
        ----------
        list : list
            A list of FlightPhase objects. See FlightPhase subclass.
        """

        def __init__(self, init_list=None):
            init_list = [] if init_list is None else init_list
            self.list = init_list[:]

        def __getitem__(self, index):
            return self.list[index]

        def __len__(self):
            return len(self.list)

        def __repr__(self):
            return str(self.list)

        def display_warning(self, *messages):
            """A simple function to print a warning message."""
            print("WARNING:", *messages)

        def add(self, flight_phase, index=None):  # TODO: quite complex method
            """Add a flight phase to the list. It will be inserted in the
            correct position, according to its initial time. If no index is
            provided, it will be appended to the end of the list. If by any
            reason the flight phase cannot be inserted in the correct position,
            a warning will be displayed and the flight phase will be inserted
            in the closest position possible.

            Parameters
            ----------
            flight_phase : FlightPhase
                The flight phase object to be added. See FlightPhase class.
            index : int, optional
                The index of the flight phase to be added. If no index is
                provided, the flight phase will be appended to the end of the
                list. Default is None.

            Returns
            -------
            None
            """
            # Handle first phase
            if len(self.list) == 0:
                self.list.append(flight_phase)
                return None

            # Handle appending to last position
            if index is None:
                previous_phase = self.list[-1]
                if flight_phase.t > previous_phase.t:
                    self.list.append(flight_phase)
                    return None
                warning_msg = (
                    (
                        "Trying to add flight phase starting together with the "
                        "one preceding it. This may be caused by multiple "
                        "parachutes being triggered simultaneously."
                    )
                    if flight_phase.t == previous_phase.t
                    else (
                        "Trying to add flight phase starting *before* the one "
                        "*preceding* it. This may be caused by multiple "
                        "parachutes being triggered simultaneously "
                        "or by having a negative parachute lag.",
                    )
                )
                self.display_warning(*warning_msg)
                flight_phase.t += 1e-7 if flight_phase.t == previous_phase.t else 0
                self.add(
                    flight_phase, -2 if flight_phase.t < previous_phase.t else None
                )
                return None

            # Handle inserting into intermediary position.
            # Check if new flight phase respects time
            next_phase = self.list[index]
            previous_phase = self.list[index - 1]
            if previous_phase.t < flight_phase.t < next_phase.t:
                self.list.insert(index, flight_phase)
                return None
            warning_msg = (
                (
                    "Trying to add flight phase starting *together* with the one *preceding* it. ",
                    "This may be caused by multiple parachutes being triggered simultaneously.",
                )
                if flight_phase.t == previous_phase.t
                else (
                    (
                        "Trying to add flight phase starting *together* with the one *proceeding* it. ",
                        "This may be caused by multiple parachutes being triggered simultaneously.",
                    )
                    if flight_phase.t == next_phase.t
                    else (
                        (
                            "Trying to add flight phase starting *before* the one *preceding* it. ",
                            "This may be caused by multiple parachutes being triggered simultaneously",
                            " or by having a negative parachute lag.",
                        )
                        if flight_phase.t < previous_phase.t
                        else (
                            "Trying to add flight phase starting *after* the one *proceeding* it.",
                            "This may be caused by multiple parachutes being triggered simultaneously.",
                        )
                    )
                )
            )
            self.display_warning(*warning_msg)
            adjust = 1e-7 if flight_phase.t in {previous_phase.t, next_phase.t} else 0
            new_index = (
                index - 1
                if flight_phase.t < previous_phase.t
                else index + 1 if flight_phase.t > next_phase.t else index
            )
            flight_phase.t += adjust
            self.add(flight_phase, new_index)

        def add_phase(self, t, derivatives=None, callback=None, clear=True, index=None):
            """Add a new flight phase to the list, with the specified
            characteristics. This method creates a new FlightPhase instance and
            adds it to the flight phases list, either at the specified index
            position or appended to the end. See FlightPhases.add() for more
            information.

            Parameters
            ----------
            t : float
                The initial time of the new flight phase.
            derivatives : function, optional
                A function representing the derivatives of the flight phase.
                Default is None.
            callback : list of functions, optional
                A list of callback functions to be executed during the flight
                phase. Default is None. You can also pass an empty list.
            clear : bool, optional
                A flag indicating whether to clear the solution after the phase.
                Default is True.
            index : int, optional
                The index at which the new flight phase should be inserted.
                If not provided, the flight phase will be appended
                to the end of the list. Default is None.

            Returns
            -------
            None
            """
            self.add(self.FlightPhase(t, derivatives, callback, clear), index)

        def flush_after(self, index):
            """This function deletes all flight phases after a given index.

            Parameters
            ----------
            index : int
                The index of the last flight phase to be kept.

            Returns
            -------
            None
            """
            del self.list[index + 1 :]

        class FlightPhase:
            """Class to store a flight phase. It stores the initial time, the
            derivative function, the callback functions and a flag to clear
            the solution after the phase.

            Attributes
            ----------
            t : float
                The initial time of the flight phase.
            derivative : function
                A function representing the derivatives of the flight phase.
            callbacks : list of functions
                A list of callback functions to be executed during the flight
                phase.
            clear : bool
                A flag indicating whether to clear the solution after the phase.
            """

            # TODO: add a "name" optional argument to the FlightPhase. Really helps.

            def __init__(self, t, derivative=None, callbacks=None, clear=True):
                self.t = t
                self.derivative = derivative
                self.callbacks = callbacks[:] if callbacks is not None else []
                self.clear = clear

            def __repr__(self):
                name = "None" if self.derivative is None else self.derivative.__name__
                return (
                    f"<FlightPhase(t= {self.t}, derivative= {name}, "
                    f"callbacks= {self.callbacks}, clear= {self.clear})>"
                )

    class TimeNodes:
        """TimeNodes is a class that stores all the time nodes of a simulation.
        It is meant to work like a python list, but it has some additional
        methods that are useful for the simulation. Them items stored in are
        TimeNodes object are instances of the TimeNode class.
        """

        # pylint: disable=missing-function-docstring

        def __init__(self, init_list=None):
            if not init_list:
                init_list = []
            self.list = init_list[:]

        def __getitem__(self, index):
            return self.list[index]

        def __len__(self):
            return len(self.list)

        def __repr__(self):
            return str(self.list)

        def add(self, time_node):
            self.list.append(time_node)

        def add_node(self, t, parachutes, callbacks):
            self.list.append(self.TimeNode(t, parachutes, callbacks))

        def add_parachutes(self, parachutes, t_init, t_end):
            for parachute in parachutes:
                # Calculate start of sampling time nodes
                sampling_interval = 1 / parachute.sampling_rate
                parachute_node_list = [
                    self.TimeNode(i * sampling_interval, [parachute], [])
                    for i in range(
                        math.ceil(t_init / sampling_interval),
                        math.floor(t_end / sampling_interval) + 1,
                    )
                ]
                self.list += parachute_node_list

        def add_controllers(self, controllers, t_init, t_end):
            for controller in controllers:
                # Calculate start of sampling time nodes
                controller_time_step = 1 / controller.sampling_rate
                controller_node_list = [
                    self.TimeNode(i * controller_time_step, [], [controller])
                    for i in range(
                        math.ceil(t_init / controller_time_step),
                        math.floor(t_end / controller_time_step) + 1,
                    )
                ]
                self.list += controller_node_list

        def sort(self):
            self.list.sort()

        def merge(self):
            """Merge all the time nodes that have the same time. This is made to
            avoid multiple evaluations of the same time node. This method does
            not guarantee the order of the nodes in the list, so it is
            recommended to sort the list before or after using this method.
            """
            tmp_dict = {}
            for node in self.list:
                time = round(node.t, 7)
                try:
                    # Try to access the node and merge if it exists
                    tmp_dict[time].parachutes += node.parachutes
                    tmp_dict[time].callbacks += node.callbacks
                except KeyError:
                    # If the node does not exist, add it to the dictionary
                    tmp_dict[time] = node
            self.list = list(tmp_dict.values())

        def flush_after(self, index):
            del self.list[index + 1 :]

        class TimeNode:
            """TimeNode is a class that represents a time node in the time
            nodes list. It stores the time, the parachutes and the controllers
            that are active at that time. This class is supposed to work
            exclusively within the TimeNodes class.
            """

            def __init__(self, t, parachutes, controllers):
                """Create a TimeNode object.

                Parameters
                ----------
                t : float
                    Initial time of the time node.
                parachutes : list[Parachute]
                    List containing all the parachutes that should be evaluated
                    at this time node.
                controllers : list[_Controller]
                    List containing all the controllers that should be evaluated
                    at this time node.
                """
                self.t = t
                self.parachutes = parachutes
                self.callbacks = []
                self._controllers = controllers

            def __repr__(self):
                return (
                    f"<TimeNode("
                    f"t: {self.t}, "
                    f"parachutes: {len(self.parachutes)}, "
                    f"controllers: {len(self._controllers)})>"
                )

            def __lt__(self, other):
                """Allows the comparison of two TimeNode objects based on their
                initial time. This is particularly useful for sorting a list of
                TimeNode objects.

                Parameters
                ----------
                other : TimeNode
                    Another TimeNode object to compare with.

                Returns
                -------
                bool
                    True if the initial time of the current TimeNode is less
                    than the initial time of the other TimeNode, False
                    otherwise.
                """
                return self.t < other.t<|MERGE_RESOLUTION|>--- conflicted
+++ resolved
@@ -1794,11 +1794,6 @@
                 M3 += M3_forcing - M3_damping
             except AttributeError:
                 pass
-<<<<<<< HEAD
-        weight_vector_in_body_frame = Kt @ Vector(
-            [0, 0, -total_mass * self.env.gravity.get_value_opt(z)]
-        )
-=======
 
         # Off center moment
         thrust = self.rocket.motor.thrust.get_value_opt(t)
@@ -1812,8 +1807,10 @@
         )
         M3 += self.rocket.cp_eccentricity_x * R2 - self.rocket.cp_eccentricity_y * R1
 
-        weightB = Kt @ Vector([0, 0, -total_mass * self.env.gravity.get_value_opt(z)])
->>>>>>> cca25a00
+        weight_vector_in_body_frame = Kt @ Vector(
+            [0, 0, -total_mass * self.env.gravity.get_value_opt(z)]
+        )
+
         T00 = total_mass * r_CM
         T03 = 2 * total_mass_dot * (r_NOZ - r_CM) - 2 * total_mass * r_CM_dot
         T04 = (
