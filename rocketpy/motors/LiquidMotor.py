# -*- coding: utf-8 -*-

__author__ = "Giovani Hidalgo Ceotto, Oscar Mauricio Prada Ramirez, João Lemes Gribel Soares, Mateus Stano Junqueira, Pedro Henrique Marinho Bressan, Patrick Bales, Lakshman Peri, Gautam Yarramreddy, Curtis Hu, and William Bradford"
__copyright__ = "Copyright 20XX, RocketPy Team"
__license__ = "MIT"

try:
    from functools import cached_property
except ImportError:
    from rocketpy.tools import cached_property

from rocketpy.Function import Function, funcify_method
<<<<<<< HEAD
from rocketpy.plots.liquid_motor_plots import _LiquidMotorPlots
from rocketpy.prints.liquid_motor_prints import _LiquidMotorPrints
=======

>>>>>>> dcbec7b1
from .Motor import Motor


class LiquidMotor(Motor):
    """Class to specify characteristics and useful operations for Liquid
    motors. This class inherits from the Motor class.

    Attributes
    ----------

        Geometrical attributes:
        Motor.coordinateSystemOrientation : str
            Orientation of the motor's coordinate system. The coordinate system
            is defined by the motor's axis of symmetry. The origin of the
            coordinate system  may be placed anywhere along such axis, such as
            at the nozzle area, and must be kept the same for all other
            positions specified. Options are "nozzleToCombustionChamber" and
            "combustionChamberToNozzle".
        Motor.nozzleRadius : float
            Radius of motor nozzle outlet in meters.
        Motor.nozzlePosition : float
            Motor's nozzle outlet position in meters, specified in the motor's
            coordinate system. See `Motor.coordinateSystemOrientation` for
            more information.
        Motor.positioned_tanks : list
            List containing the motor's added tanks and their respective
            positions.

        Mass and moment of inertia attributes:
        Motor.dry_mass : float
            The total mass of the motor structure, including chambers
            and tanks, when it is empty and does not contain any propellant.
        Motor.propellantInitialMass : float
            Total propellant initial mass in kg, includes
            fuel and oxidizer.
        Motor.totalMass : Function
            Total motor mass in kg as a function of time, defined as the sum
            of propellant and dry mass.
        Motor.propellantMass : Function
            Total propellant mass in kg as a function of time, includes fuel
            and oxidizer.
        Motor.totalMassFlowRate : Function
            Time derivative of propellant total mass in kg/s as a function
            of time as obtained by the tanks mass flow.
        Motor.centerOfMass : Function
            Position of the motor center of mass in
            meters as a function of time.
            See `Motor.coordinateSystemOrientation` for more information
            regarding the motor's coordinate system.
        Motor.centerOfPropellantMass : Function
            Position of the motor propellant center of mass in meters as a
            function of time.
            See `Motor.coordinateSystemOrientation` for more information
            regarding the motor's coordinate system.
        Motor.I_11 : Function
            Component of the motor's inertia tensor relative to the e_1 axis
            in kg*m^2, as a function of time. The e_1 axis is the direction
            perpendicular to the motor body axis of symmetry, centered at
            the instantaneous motor center of mass.
        Motor.I_22 : Function
            Component of the motor's inertia tensor relative to the e_2 axis
            in kg*m^2, as a function of time. The e_2 axis is the direction
            perpendicular to the motor body axis of symmetry, centered at
            the instantaneous motor center of mass.
            Numerically equivalent to I_11 due to symmetry.
        Motor.I_33 : Function
            Component of the motor's inertia tensor relative to the e_3 axis
            in kg*m^2, as a function of time. The e_3 axis is the direction of
            the motor body axis of symmetry, centered at the instantaneous
            motor center of mass.
        Motor.I_12 : Function
            Component of the motor's inertia tensor relative to the e_1 and
            e_2 axes in kg*m^2, as a function of time. See Motor.I_11 and
            Motor.I_22 for more information.
        Motor.I_13 : Function
            Component of the motor's inertia tensor relative to the e_1 and
            e_3 axes in kg*m^2, as a function of time. See Motor.I_11 and
            Motor.I_33 for more information.
        Motor.I_23 : Function
            Component of the motor's inertia tensor relative to the e_2 and
            e_3 axes in kg*m^2, as a function of time. See Motor.I_22 and
            Motor.I_33 for more information.
        Motor.propellant_I_11 : Function
            Component of the propellant inertia tensor relative to the e_1
            axis in kg*m^2, as a function of time. The e_1 axis is the
            direction perpendicular to the motor body axis of symmetry,
            centered at the instantaneous propellant center of mass.
        Motor.propellant_I_22 : Function
            Component of the propellant inertia tensor relative to the e_2
            axis in kg*m^2, as a function of time. The e_2 axis is the
            direction perpendicular to the motor body axis of symmetry,
            centered at the instantaneous propellant center of mass.
            Numerically equivalent to propellant_I_11 due to symmetry.
        Motor.propellant_I_33 : Function
            Component of the propellant inertia tensor relative to the e_3
            axis in kg*m^2, as a function of time. The e_3 axis is the
            direction of the motor body axis of symmetry, centered at the
            instantaneous propellant center of mass.
        Motor.propellant_I_12 : Function
            Component of the propellant inertia tensor relative to the e_1 and
            e_2 axes in kg*m^2, as a function of time. See Motor.propellant_I_11
            and Motor.propellant_I_22 for more information.
        Motor.propellant_I_13 : Function
            Component of the propellant inertia tensor relative to the e_1 and
            e_3 axes in kg*m^2, as a function of time. See Motor.propellant_I_11
            and Motor.propellant_I_33 for more information.
        Motor.propellant_I_23 : Function
            Component of the propellant inertia tensor relative to the e_2 and
            e_3 axes in kg*m^2, as a function of time. See Motor.propellant_I_22
            and Motor.propellant_I_33 for more information.

        Thrust and burn attributes:
        Motor.thrust : Function
            Motor thrust force, in Newtons, as a function of time.
        Motor.totalImpulse : float
            Total impulse of the thrust curve in N*s.
        Motor.maxThrust : float
            Maximum thrust value of the given thrust curve, in N.
        Motor.maxThrustTime : float
            Time, in seconds, in which the maximum thrust value is achieved.
        Motor.averageThrust : float
            Average thrust of the motor, given in N.
        Motor.burn_time : tuple of float
            Tuple containing the initial and final time of the motor's burn time
            in seconds.
        Motor.burnStartTime : float
            Motor burn start time, in seconds.
        Motor.burnOutTime : float
            Motor burn out time, in seconds.
        Motor.burnDuration : float
            Total motor burn duration, in seconds. It is the difference between the burnOutTime and the burnStartTime.
        Motor.exhaustVelocity : Function
            Propulsion gases exhaust velocity in m/s.
    """

    def __init__(
        self,
        thrustSource,
        dry_mass,
        center_of_dry_mass,
        dry_inertia,
        nozzleRadius,
        burn_time=None,
        nozzlePosition=0,
        reshapeThrustCurve=False,
        interpolationMethod="linear",
        coordinateSystemOrientation="nozzleToCombustionChamber",
    ):
        """Initialize LiquidMotor class, process thrust curve and geometrical
        parameters and store results.

        Parameters
        ----------
        thrustSource : int, float, callable, string, array
            Motor's thrust curve. Can be given as an int or float, in which
            case the thrust will be considered constant in time. It can
            also be given as a callable function, whose argument is time in
            seconds and returns the thrust supplied by the motor in the
            instant. If a string is given, it must point to a .csv or .eng file.
            The .csv file shall contain no headers and the first column must
            specify time in seconds, while the second column specifies thrust.
            Arrays may also be specified, following rules set by the class
            Function. See help(Function). Thrust units are Newtons.
        burn_time: float, tuple of float, optional
            Motor's burn time.
            If a float is given, the burn time is assumed to be between 0 and the
            given float, in seconds.
            If a tuple of float is given, the burn time is assumed to be between
            the first and second elements of the tuple, in seconds.
            If not specified, automatically sourced as the range between the first- and
            last-time step of the motor's thrust curve. This can only be used if the
            motor's thrust is defined by a list of points, such as a .csv file, a .eng
            file or a Function instance whose source is a list.
        dry_mass : int, float
            The total mass of the motor structure, including chambers
            and tanks, when it is empty and does not contain any propellant.
        center_of_dry_mass : int, float
            The position, in meters, of the motor's center of mass with respect
            to the motor's coordinate system when it is devoid of propellant.
            See `Motor.coordinateSystemOrientation`.
        dry_inertia : tuple, list
            Tuple or list containing the motor's dry mass inertia tensor
            components, in kg*m^2. This inertia is defined with respect to the
            the `center_of_dry_mass` position.
            Assuming e_3 is the rocket's axis of symmetry, e_1 and e_2 are
            orthogonal and form a plane perpendicular to e_3, the dry mass
            inertia tensor components must be given in the following order:
            (I_11, I_22, I_33, I_12, I_13, I_23), where I_ij is the
            component of the inertia tensor in the direction of e_i x e_j.
            Alternatively, the inertia tensor can be given as (I_11, I_22, I_33),
            where I_12 = I_13 = I_23 = 0.
        nozzleRadius : int, float
            Motor's nozzle outlet radius in meters.
        nozzlePosition : float
            Motor's nozzle outlet position in meters, specified in the motor's
            coordinate system. See `Motor.coordinateSystemOrientation` for
            more information.
        reshapeThrustCurve : boolean, tuple, optional
            If False, the original thrust curve supplied is not altered. If a
            tuple is given, whose first parameter is a new burn out time and
            whose second parameter is a new total impulse in Ns, the thrust
            curve is reshaped to match the new specifications. May be useful
            for motors whose thrust curve shape is expected to remain similar
            in case the impulse and burn time varies slightly. Default is
            False.
        interpolationMethod : string, optional
            Method of interpolation to be used in case thrust curve is given
            by data set in .csv or .eng, or as an array. Options are 'spline'
            'akima' and 'linear'. Default is "linear".
        coordinateSystemOrientation : string, optional
            Orientation of the motor's coordinate system. The coordinate system
            is defined by the motor's axis of symmetry. The origin of the
            coordinate system  may be placed anywhere along such axis, such as at the
            nozzle area, and must be kept the same for all other positions specified.
            Options are "nozzleToCombustionChamber" and "combustionChamberToNozzle".
            Default is "nozzleToCombustionChamber".
        """
        super().__init__(
            thrustSource,
            dry_mass,
            center_of_dry_mass,
            dry_inertia,
            nozzleRadius,
            burn_time,
            nozzlePosition,
            reshapeThrustCurve,
            interpolationMethod,
            coordinateSystemOrientation,
        )

        self.positioned_tanks = []

        # Initialize plots and prints object
        self.prints = _LiquidMotorPrints(self)
        self.plots = _LiquidMotorPlots(self)

    @funcify_method("Time (s)", "Exhaust Velocity (m/s)")
    def exhaustVelocity(self):
        """Computes the exhaust velocity of the motor from its mass flow
        rate and thrust.

        Returns
        -------
        self.exhaustVelocity : Function
            Gas exhaust velocity of the motor.
        """
        return self.thrust / (-1 * self.massFlowRate)

    @funcify_method("Time (s)", "Propellant Mass (kg)")
    def propellantMass(self):
        """Evaluates the mass of the motor as the sum of each tank mass.

        Returns
        -------
        Function
            Mass of the motor, in kg.
        """
        propellantMass = 0

        for positioned_tank in self.positioned_tanks:
            propellantMass += positioned_tank.get("tank").mass

        return propellantMass

    @cached_property
    def propellantInitialMass(self):
        """Property to store the initial mass of the propellant.

        Returns
        -------
        float
            Initial mass of the propellant, in kg.
        """
        return self.propellantMass(0)

    @funcify_method("Time (s)", "Mass flow rate (kg/s)", extrapolation="zero")
    def massFlowRate(self):
        """Evaluates the mass flow rate of the motor as the sum of each tank
        mass flow rate.

        Returns
        -------
        Function
            Mass flow rate of the motor, in kg/s.

        See Also
        --------
        `Motor.totalMassFlowRate` :
            Calculates the total mass flow rate of the motor assuming
            constant exhaust velocity.
        """
        massFlowRate = Function(0)

        for positioned_tank in self.positioned_tanks:
            massFlowRate += positioned_tank.get("tank").netMassFlowRate

        return massFlowRate

    @funcify_method("Time (s)", "Center of mass (m)")
    def centerOfPropellantMass(self):
        """Evaluates the center of mass of the motor from each tank center of
        mass and positioning. The center of mass height is measured relative to
        the motor nozzle.

        Returns
        -------
        Function
            Center of mass of the motor, in meters.
        """
        totalMass = 0
        massBalance = 0

        for positioned_tank in self.positioned_tanks:
            tank = positioned_tank.get("tank")
            tankPosition = positioned_tank.get("position")
            totalMass += tank.mass
            massBalance += tank.mass * (tankPosition + tank.centerOfMass)

        return massBalance / totalMass

    @funcify_method("Time (s)", "Inertia I_11 (kg m²)")
    def propellant_I_11(self):
        """Inertia tensor 11 component of the propellant, the inertia is
        relative to the e_1 axis, centered at the instantaneous propellant
        center of mass.

        Returns
        -------
        Function
            Propellant inertia tensor 11 component at time t.

        Notes
        -----
        The e_1 direction is assumed to be the direction perpendicular to the
        motor body axis.

        References
        ----------
        .. [1] https://en.wikipedia.org/wiki/Moment_of_inertia#Inertia_tensor
        """
        I_11 = Function(0)
        centerOfMass = self.centerOfPropellantMass

        for positioned_tank in self.positioned_tanks:
            tank = positioned_tank.get("tank")
            tankPosition = positioned_tank.get("position")
            I_11 += (
                tank.inertiaTensor
                + tank.mass * (tankPosition + tank.centerOfMass - centerOfMass) ** 2
            )

        return I_11

    @funcify_method("Time (s)", "Inertia I_22 (kg m²)")
    def propellant_I_22(self):
        """Inertia tensor 22 component of the propellant, the inertia is
        relative to the e_2 axis, centered at the instantaneous propellant
        center of mass.

        Returns
        -------
        Function
            Propellant inertia tensor 22 component at time t.

        Notes
        -----
        The e_2 direction is assumed to be the direction perpendicular to the
        motor body axis, and perpendicular to e_1.

        References
        ----------
        .. [1] https://en.wikipedia.org/wiki/Moment_of_inertia#Inertia_tensor
        """
        return self.I_11

    @funcify_method("Time (s)", "Inertia I_33 (kg m²)")
    def propellant_I_33(self):
        """Inertia tensor 33 component of the propellant, the inertia is
        relative to the e_3 axis, centered at the instantaneous propellant
        center of mass.

        Returns
        -------
        Function
            Propellant inertia tensor 33 component at time t.

        Notes
        -----
        The e_3 direction is assumed to be the axial direction of the rocket
        motor.

        References
        ----------
        .. [1] https://en.wikipedia.org/wiki/Moment_of_inertia#Inertia_tensor
        """
        return 0

    @funcify_method("Time (s)", "Inertia I_12 (kg m²)")
    def propellant_I_12(self):
        return 0

    @funcify_method("Time (s)", "Inertia I_13 (kg m²)")
    def propellant_I_13(self):
        return 0

    @funcify_method("Time (s)", "Inertia I_23 (kg m²)")
    def propellant_I_23(self):
        return 0

    def addTank(self, tank, position):
        """Adds a tank to the rocket motor.

        Parameters
        ----------
        tank : Tank
            Tank object to be added to the rocket motor.
        position : float
            Position of the tank relative to the motor nozzle, in meters.
            The position is measured from the nozzle tip to the tank
            geometry reference zero point.
        """
        self.positioned_tanks.append({"tank": tank, "position": position})

    def info(self):
        """Prints out basic data about the Motor."""
        self.prints.all()
        self.plots.thrust()

    def allInfo(self):
        """Prints out all data and graphs available about the Motor.

        Return
        ------
        None
        """
        self.prints.all()
        self.plots.all()<|MERGE_RESOLUTION|>--- conflicted
+++ resolved
@@ -10,12 +10,8 @@
     from rocketpy.tools import cached_property
 
 from rocketpy.Function import Function, funcify_method
-<<<<<<< HEAD
 from rocketpy.plots.liquid_motor_plots import _LiquidMotorPlots
 from rocketpy.prints.liquid_motor_prints import _LiquidMotorPrints
-=======
-
->>>>>>> dcbec7b1
 from .Motor import Motor
 
 
