--- conflicted
+++ resolved
@@ -25,7 +25,6 @@
 
     Attributes
     ----------
-<<<<<<< HEAD
     SolidMotor.coordinate_system_orientation : str
         Orientation of the motor's coordinate system. The coordinate system
         is defined by the motor's axis of symmetry. The origin of the
@@ -37,7 +36,7 @@
         Radius of motor nozzle outlet in meters.
     SolidMotor.nozzle_position : float
         Motor's nozzle outlet position in meters, specified in the motor's
-        coordinate system. See 
+        coordinate system. See
         :doc:`Postions and Coordinate Systems </user/positions>` for
         more information.
     SolidMotor.throat_radius : float
@@ -59,13 +58,13 @@
         Initial inner radius of each grain in meters.
     SolidMotor.grain_initial_height : float
         Initial height of each grain in meters.
-    SolidMotor.grainInitialVolume : float
+    SolidMotor.grain_initial_volume : float
         Initial volume of each grain in meters cubed.
     SolidMotor.grain_inner_radius : Function
         Inner radius of each grain in meters as a function of time.
     SolidMotor.grain_height : Function
         Height of each grain in meters as a function of time.
-    SolidMotor.grainInitialMass : float
+    SolidMotor.grain_initial_mass : float
         Initial mass of each grain in kg.
     SolidMotor.dry_mass : float
         The total mass of the motor structure, including chambers
@@ -83,13 +82,13 @@
     SolidMotor.center_of_mass : Function
         Position of the motor center of mass in
         meters as a function of time.
-        See 
-        :doc:`Postions and Coordinate Systems </user/positions>` for more 
+        See
+        :doc:`Postions and Coordinate Systems </user/positions>` for more
         information regarding the motor's coordinate system.
     SolidMotor.center_of_propellant_mass : Function
         Position of the motor propellant center of mass in meters as a
         function of time.
-        See 
+        See
         :doc:`Postions and Coordinate Systems </user/positions>` for more
         information regarding the motor's coordinate system.
     SolidMotor.I_11 : Function
@@ -186,166 +185,6 @@
         Method of interpolation used in case thrust curve is given
         by data set in .csv or .eng, or as an array. Options are 'spline'
         'akima' and 'linear'. Default is "linear".
-=======
-
-        Geometrical attributes:
-        Motor.coordinate_system_orientation : str
-            Orientation of the motor's coordinate system. The coordinate system
-            is defined by the motor's axis of symmetry. The origin of the
-            coordinate system  may be placed anywhere along such axis, such as
-            at the nozzle area, and must be kept the same for all other
-            positions specified. Options are "nozzle_to_combustion_chamber" and
-            "combustion_chamber_to_nozzle".
-        Motor.nozzle_radius : float
-            Radius of motor nozzle outlet in meters.
-        Motor.nozzle_position : float
-            Motor's nozzle outlet position in meters, specified in the motor's
-            coordinate system. See `Motor.coordinate_system_orientation` for
-            more information.
-        Motor.throat_radius : float
-            Radius of motor nozzle throat in meters.
-        Motor.grain_number : int
-            Number of solid grains.
-        Motor.grains_center_of_mass_position : float
-            Position of the center of mass of the grains in meters, specified in
-            the motor's coordinate system.
-            See `Motor.coordinate_system_orientation` for more information.
-        Motor.grain_separation : float
-            Distance between two grains in meters.
-        Motor.grain_density : float
-            Density of each grain in kg/meters cubed.
-        Motor.grain_outer_radius : float
-            Outer radius of each grain in meters.
-        Motor.grain_initial_inner_radius : float
-            Initial inner radius of each grain in meters.
-        Motor.grain_initial_height : float
-            Initial height of each grain in meters.
-        Motor.grain_initial_volume : float
-            Initial volume of each grain in meters cubed.
-        Motor.grain_inner_radius : Function
-            Inner radius of each grain in meters as a function of time.
-        Motor.grain_height : Function
-            Height of each grain in meters as a function of time.
-
-        Mass and moment of inertia attributes:
-        Motor.grain_initial_mass : float
-            Initial mass of each grain in kg.
-        Motor.dry_mass : float
-            The total mass of the motor structure, including chambers
-            and tanks, when it is empty and does not contain any propellant.
-        Motor.propellant_initial_mass : float
-            Total propellant initial mass in kg.
-        Motor.total_mass : Function
-            Total motor mass in kg as a function of time, defined as the sum
-            of propellant and dry mass.
-        Motor.propellant_mass : Function
-            Total propellant mass in kg as a function of time.
-        Motor.total_mass_flow_rate : Function
-            Time derivative of propellant total mass in kg/s as a function
-            of time as obtained by the thrust source.
-        Motor.center_of_mass : Function
-            Position of the motor center of mass in
-            meters as a function of time.
-            See `Motor.coordinate_system_orientation` for more information
-            regarding the motor's coordinate system.
-        Motor.center_of_propellant_mass : Function
-            Position of the motor propellant center of mass in meters as a
-            function of time.
-            See `Motor.coordinate_system_orientation` for more information
-            regarding the motor's coordinate system.
-        Motor.I_11 : Function
-            Component of the motor's inertia tensor relative to the e_1 axis
-            in kg*m^2, as a function of time. The e_1 axis is the direction
-            perpendicular to the motor body axis of symmetry, centered at
-            the instantaneous motor center of mass.
-        Motor.I_22 : Function
-            Component of the motor's inertia tensor relative to the e_2 axis
-            in kg*m^2, as a function of time. The e_2 axis is the direction
-            perpendicular to the motor body axis of symmetry, centered at
-            the instantaneous motor center of mass.
-            Numerically equivalent to I_11 due to symmetry.
-        Motor.I_33 : Function
-            Component of the motor's inertia tensor relative to the e_3 axis
-            in kg*m^2, as a function of time. The e_3 axis is the direction of
-            the motor body axis of symmetry, centered at the instantaneous
-            motor center of mass.
-        Motor.I_12 : Function
-            Component of the motor's inertia tensor relative to the e_1 and
-            e_2 axes in kg*m^2, as a function of time. See Motor.I_11 and
-            Motor.I_22 for more information.
-        Motor.I_13 : Function
-            Component of the motor's inertia tensor relative to the e_1 and
-            e_3 axes in kg*m^2, as a function of time. See Motor.I_11 and
-            Motor.I_33 for more information.
-        Motor.I_23 : Function
-            Component of the motor's inertia tensor relative to the e_2 and
-            e_3 axes in kg*m^2, as a function of time. See Motor.I_22 and
-            Motor.I_33 for more information.
-        Motor.propellant_I_11 : Function
-            Component of the propellant inertia tensor relative to the e_1
-            axis in kg*m^2, as a function of time. The e_1 axis is the
-            direction perpendicular to the motor body axis of symmetry,
-            centered at the instantaneous propellant center of mass.
-        Motor.propellant_I_22 : Function
-            Component of the propellant inertia tensor relative to the e_2
-            axis in kg*m^2, as a function of time. The e_2 axis is the
-            direction perpendicular to the motor body axis of symmetry,
-            centered at the instantaneous propellant center of mass.
-            Numerically equivalent to propellant_I_11 due to symmetry.
-        Motor.propellant_I_33 : Function
-            Component of the propellant inertia tensor relative to the e_3
-            axis in kg*m^2, as a function of time. The e_3 axis is the
-            direction of the motor body axis of symmetry, centered at the
-            instantaneous propellant center of mass.
-        Motor.propellant_I_12 : Function
-            Component of the propellant inertia tensor relative to the e_1 and
-            e_2 axes in kg*m^2, as a function of time. See Motor.propellant_I_11
-            and Motor.propellant_I_22 for more information.
-        Motor.propellant_I_13 : Function
-            Component of the propellant inertia tensor relative to the e_1 and
-            e_3 axes in kg*m^2, as a function of time. See Motor.propellant_I_11
-            and Motor.propellant_I_33 for more information.
-        Motor.propellant_I_23 : Function
-            Component of the propellant inertia tensor relative to the e_2 and
-            e_3 axes in kg*m^2, as a function of time. See Motor.propellant_I_22
-            and Motor.propellant_I_33 for more information.
-
-        Thrust and burn attributes:
-        Motor.thrust : Function
-            Motor thrust force, in Newtons, as a function of time.
-        Motor.total_impulse : float
-            Total impulse of the thrust curve in N*s.
-        Motor.max_thrust : float
-            Maximum thrust value of the given thrust curve, in N.
-        Motor.max_thrust_time : float
-            Time, in seconds, in which the maximum thrust value is achieved.
-        Motor.average_thrust : float
-            Average thrust of the motor, given in N.
-        Motor.burn_time : tuple of float
-            Tuple containing the initial and final time of the motor's burn time
-            in seconds.
-        Motor.burn_start_time : float
-            Motor burn start time, in seconds.
-        Motor.burn_out_time : float
-            Motor burn out time, in seconds.
-        Motor.burn_duration : float
-            Total motor burn duration, in seconds. It is the difference between the burn_out_time and the burn_start_time.
-        Motor.exhaust_velocity : float
-            Propulsion gases exhaust velocity, assumed constant, in m/s.
-        Motor.burn_area : Function
-            Total burn area considering all grains, made out of inner
-            cylindrical burn area and grain top and bottom faces. Expressed
-            in meters squared as a function of time.
-        Motor.Kn : Function
-            Motor Kn as a function of time. Defined as burn_area divided by
-            nozzle throat cross sectional area. Has no units.
-        Motor.burn_rate : Function
-            Propellant burn rate in meter/second as a function of time.
-        Motor.interpolate : string
-            Method of interpolation used in case thrust curve is given
-            by data set in .csv or .eng, or as an array. Options are 'spline'
-            'akima' and 'linear'. Default is "linear".
->>>>>>> b8b27a41
     """
 
     def __init__(
@@ -418,16 +257,16 @@
             Position of the center of mass of the grains in meters. More
             specifically, the coordinate of the center of mass specified in the
             motor's coordinate system.
-            See 
-            :doc:`Postions and Coordinate Systems </user/positions>` 
-            for more information. 
+            See
+            :doc:`Postions and Coordinate Systems </user/positions>`
+            for more information.
         center_of_dry_mass_position : int, float
             The position, in meters, of the motor's center of mass with respect
             to the motor's coordinate system when it is devoid of propellant.
             See :doc:`Postions and Coordinate Systems </user/positions>`.
         nozzle_position : int, float, optional
             Motor's nozzle outlet position in meters, in the motor's coordinate
-            system. See :doc:`Postions and Coordinate Systems </user/positions>` 
+            system. See :doc:`Postions and Coordinate Systems </user/positions>`
             for details. Default is 0, in which case the origin of the
             coordinate system is placed at the motor's nozzle outlet.
         burn_time: float, tuple of float, optional
