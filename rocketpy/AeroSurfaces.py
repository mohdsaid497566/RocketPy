--- conflicted
+++ resolved
@@ -11,24 +11,11 @@
 
 
 class AeroSurfaces:
-<<<<<<< HEAD
-    """Class used to hold multiple aerodynamic surfaces."""
-=======
     """Class used to hold one or more aerodynamic surfaces."""
->>>>>>> 293799f2
 
     def __init__(self):
         self._aeroSurfaces = []
 
-<<<<<<< HEAD
-    def append(self, aeroSurface):
-        self._aeroSurfaces.append(aeroSurface)
-
-    def remove(self, aeroSurface):
-        for surface in self._aeroSurfaces:
-            if surface == aeroSurface:
-                self._aeroSurfaces.remove(aeroSurface)
-=======
     def append(self, aeroSurface, position=None):
         if position:
             self._aeroSurfaces.append((aeroSurface, position))
@@ -43,7 +30,6 @@
             else:
                 if surface == aeroSurface:
                     self._aeroSurfaces.remove(surface)
->>>>>>> 293799f2
 
     def pop(self, index=-1):
         return self._aeroSurfaces.pop(index)
@@ -110,10 +96,6 @@
         self,
         length,
         kind,
-<<<<<<< HEAD
-        position,
-=======
->>>>>>> 293799f2
         baseRadius=None,
         rocketRadius=None,
         name="Nose Cone",
@@ -146,20 +128,13 @@
         """
         self.cpy = 0
         self.cpx = 0
-<<<<<<< HEAD
-=======
         self.position = None  # in relation to rocket
->>>>>>> 293799f2
 
         self._rocketRadius = rocketRadius
         self._baseRadius = baseRadius
         self._length = length
         self.kind = kind
         self.name = name
-<<<<<<< HEAD
-        self.position = position
-=======
->>>>>>> 293799f2
 
         self.evaluateGeometricalParameters()
         self.evaluateLiftCoefficient()
@@ -197,19 +172,11 @@
     def length(self, value):
         self._length = value
         self.evaluateCenterOfPressure()
-<<<<<<< HEAD
 
     @property
     def kind(self):
         return self._kind
 
-=======
-
-    @property
-    def kind(self):
-        return self._kind
-
->>>>>>> 293799f2
     @kind.setter
     def kind(self, value):
         # Analyze type
@@ -232,12 +199,16 @@
         elif value == "elliptical":
             self.k = 1 / 3
         else:
-<<<<<<< HEAD
-            self.k = 0.5
+            self.k = 0.5  # Parabolic and Von Karman
         self.evaluateCenterOfPressure()
 
+    def __repr__(self):
+        rep = f"NoseCone Object -> Name: {self.name}, kind: {self.kind}"
+
+        return rep
+
     def evaluateGeometricalParameters(self):
-        """Calculates and returns nose cone's radius ratio.
+        """Calculates and saves nose cone's radius ratio.
 
         Parameters
         ----------
@@ -261,41 +232,6 @@
         ----------
         None
 
-=======
-            self.k = 0.5  # Parabolic and Von Karman
-        self.evaluateCenterOfPressure()
-
-    def __repr__(self):
-        rep = f"NoseCone Object -> Name: {self.name}, kind: {self.kind}"
-
-        return rep
-
-    def evaluateGeometricalParameters(self):
-        """Calculates and saves nose cone's radius ratio.
-
-        Parameters
-        ----------
-        None
-
-        Returns
-        -------
-        None
-        """
-        if self.baseRadius is None or self.rocketRadius is None:
-            self.radiusRatio = 1
-        else:
-            self.radiusRatio = self.baseRadius / self.rocketRadius
-
-    def evaluateLiftCoefficient(self):
-        """Calculates and returns nose cone's lift coefficient.
-        The lift coefficient is saved and returned. This function
-        also calculates and saves its lift coefficient derivative.
-
-        Parameters
-        ----------
-        None
-
->>>>>>> 293799f2
         Returns
         -------
         self.cl : Function
@@ -311,10 +247,7 @@
             ["Alpha (rad)", "Mach"],
             "Cl",
         )
-<<<<<<< HEAD
-=======
         return self.cl
->>>>>>> 293799f2
 
     def evaluateCenterOfPressure(self):
         """Calculates and returns the center of pressure of the nose cone in local
@@ -323,7 +256,6 @@
         Parameters
         ----------
         None
-<<<<<<< HEAD
 
         Returns
         -------
@@ -331,15 +263,6 @@
             Tuple containing cpx, cpy, cpz.
         """
 
-=======
-
-        Returns
-        -------
-        self.cp : tuple
-            Tuple containing cpx, cpy, cpz.
-        """
-
->>>>>>> 293799f2
         self.cpz = self.k * self.length
         self.cpy = 0
         self.cpx = 0
@@ -359,12 +282,8 @@
         """
         print(f"\nGeometric Information of {self.name}")
         print("-------------------------------")
-<<<<<<< HEAD
-        print(f"Position: {self.position:.3f} m")
-=======
         if self.position:
             print(f"Position: {self.position:.3f} m")
->>>>>>> 293799f2
         print(f"Length: {self.length:.3f} m")
         print(f"Kind: {self.kind}")
         print(f"Base Radius: {self.baseRadius:.3f} m")
@@ -644,11 +563,7 @@
 
     @abstractmethod
     def evaluateGeometricalParameters(self):
-<<<<<<< HEAD
-        """Calculates and returns fin set's geometrical parameters such as the
-=======
         """Calculates and saves fin set's geometrical parameters such as the
->>>>>>> 293799f2
         fins' area, aspect ratio and parameters for roll movement.
 
         Parameters
@@ -864,12 +779,8 @@
             print("Fin Type: Elliptical")
         print("Root Chord: {:.3f} m".format(self.rootChord))
         print("Span: {:.3f} m".format(self.span))
-<<<<<<< HEAD
-        print("Position: {:.3f} m".format(self.position))
-=======
         if self.position:
             print("Position: {:.3f} m".format(self.position))
->>>>>>> 293799f2
         print("Cant Angle: {:.3f} °".format(self.cantAngle))
         print("Longitudinal Section Area: {:.3f} m²".format(self.Af))
         print("Aspect Ratio: {:.3f} ".format(self.AR))
@@ -1174,7 +1085,6 @@
         self._tipChord = tipChord
         self._sweepLength = sweepLength
         self._sweepAngle = sweepAngle
-
         self.evaluateGeometricalParameters()
         self.evaluateCenterOfPressure()
         self.evaluateLiftCoefficient()
@@ -1191,7 +1101,6 @@
         self.evaluateCenterOfPressure()
         self.evaluateLiftCoefficient()
         self.evaluateRollParameters()
-<<<<<<< HEAD
 
     @property
     def sweepAngle(self):
@@ -1201,29 +1110,6 @@
     def sweepAngle(self, value):
         self._sweepAngle = value
         self._sweepLength = np.tan(value * np.pi / 180) * self.span
-        self.evaluateGeometricalParameters()
-        self.evaluateCenterOfPressure()
-        self.evaluateLiftCoefficient()
-        self.evaluateRollParameters()
-
-    @property
-    def sweepLength(self):
-        return self._sweepLength
-
-    @sweepLength.setter
-    def sweepLength(self, value):
-        self._sweepLength = value
-=======
-
-    @property
-    def sweepAngle(self):
-        return self._sweepAngle
-
-    @sweepAngle.setter
-    def sweepAngle(self, value):
-        self._sweepAngle = value
-        self._sweepLength = np.tan(value * np.pi / 180) * self.span
->>>>>>> 293799f2
         self.evaluateGeometricalParameters()
         self.evaluateCenterOfPressure()
         self.evaluateLiftCoefficient()
@@ -1381,11 +1267,7 @@
         return None
 
     def evaluateGeometricalParameters(self):
-<<<<<<< HEAD
-        """Calculates and returns fin set's geometrical parameters such as the
-=======
         """Calculates and saves fin set's geometrical parameters such as the
->>>>>>> 293799f2
         fins' area, aspect ratio and parameters for roll movement.
 
         Parameters
@@ -1496,7 +1378,7 @@
         Fins.Aref : float
             Reference area of the rocket.
         Fins.Af : float
-            Area of the longtudinal section of each fin in the set.
+            Area of the longitudinal section of each fin in the set.
         Fins.AR : float
             Aspect ratio of each fin in the set.
         Fins.gamma_c : float
@@ -1707,11 +1589,7 @@
         return None
 
     def evaluateGeometricalParameters(self):
-<<<<<<< HEAD
-        """Calculates and returns fin set's geometrical parameters such as the
-=======
         """Calculates and saves fin set's geometrical parameters such as the
->>>>>>> 293799f2
         fins' area, aspect ratio and parameters for roll movement.
 
         Parameters
@@ -1876,9 +1754,7 @@
         self._length = length
         self._rocketRadius = rocketRadius
         self.name = name
-<<<<<<< HEAD
-        self.position = position
-        # Calculate ratio between top and bottom radius
+        self.position = None  # in relation to rocket
 
         # Calculate geometrical parameters
         self.evaluateGeometricalParameters()
@@ -1919,49 +1795,6 @@
         self.evaluateGeometricalParameters()
         self.evaluateCenterOfPressure()
 
-=======
-        self.position = None  # in relation to rocket
-
-        # Calculate geometrical parameters
-        self.evaluateGeometricalParameters()
-        self.evaluateLiftCoefficient()
-        self.evaluateCenterOfPressure()
-
-        return None
-
-    @property
-    def topRadius(self):
-        return self._topRadius
-
-    @topRadius.setter
-    def topRadius(self, value):
-        self._topRadius = value
-        self.evaluateGeometricalParameters()
-        self.evaluateLiftCoefficient()
-        self.evaluateCenterOfPressure()
-
-    @property
-    def bottomRadius(self):
-        return self._bottomRadius
-
-    @bottomRadius.setter
-    def bottomRadius(self, value):
-        self._bottomRadius = value
-        self.evaluateGeometricalParameters()
-        self.evaluateLiftCoefficient()
-        self.evaluateCenterOfPressure()
-
-    @property
-    def length(self):
-        return self._length
-
-    @length.setter
-    def length(self, value):
-        self._length = value
-        self.evaluateGeometricalParameters()
-        self.evaluateCenterOfPressure()
-
->>>>>>> 293799f2
     @property
     def rocketRadius(self):
         return self._rocketRadius
@@ -1971,10 +1804,6 @@
         self._rocketRadius = value
         self.evaluateLiftCoefficient()
 
-<<<<<<< HEAD
-    def evaluateGeometricalParameters(self):
-        """Calculates and returns tail's slant length and surface area.
-=======
     def __repr__(self):
         rep = f"Tail Object -> Name: {self.name}"
 
@@ -1982,7 +1811,6 @@
 
     def evaluateGeometricalParameters(self):
         """Calculates and saves tail's slant length and surface area.
->>>>>>> 293799f2
 
         Parameters
         ----------
@@ -2005,19 +1833,11 @@
         """Calculates and returns tail's lift coefficient.
         The lift coefficient is saved and returned. This function
         also calculates and saves its lift coefficient derivative.
-<<<<<<< HEAD
-
-        Parameters
-        ----------
-        None
-
-=======
-
-        Parameters
-        ----------
-        None
-
->>>>>>> 293799f2
+
+        Parameters
+        ----------
+        None
+
         Returns
         -------
         self.cl : Function
@@ -2061,10 +1881,7 @@
         self.cpy = 0
         self.cpz = cpz
         self.cp = (self.cpx, self.cpy, self.cpz)
-<<<<<<< HEAD
-=======
         return self.cp
->>>>>>> 293799f2
 
     def geometricalInfo(self):
         """Prints out all the geometric information of the tail.
@@ -2074,15 +1891,10 @@
         None
         """
 
-<<<<<<< HEAD
-        print(f"\nTail name: {self.name}")
-        print(f"Tail Position: {self.position:.3f} m")
-=======
         print(f"\nGeometric Information of {self.name}")
         print("-------------------------------")
         if self.position:
             print(f"Tail Position: {self.position:.3f} m")
->>>>>>> 293799f2
         print(f"Tail Top Radius: {self.topRadius:.3f} m")
         print(f"Tail Bottom Radius: {self.bottomRadius:.3f} m")
         print(f"Tail Length: {self.length:.3f} m")
