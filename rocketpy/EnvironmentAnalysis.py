# -*- coding: utf-8 -*-

__author__ = "Patrick Sampaio, Giovani Hidalgo Ceotto, Guilherme Fernandes Alves, Franz Masatoshi Yuri, Mateus Stano Junqueira,"
__copyright__ = "Copyright 20XX, RocketPy Team"
__license__ = "MIT"

import bisect
import json
import warnings
from collections import defaultdict

import ipywidgets as widgets
import matplotlib.ticker as mtick
import netCDF4
import numpy as np
import pytz
from cftime import num2pydate
from IPython.display import HTML
from matplotlib import pyplot as plt
from matplotlib.animation import FuncAnimation
from matplotlib.animation import PillowWriter as ImageWriter
from scipy import stats
from timezonefinder import TimezoneFinder
from windrose import WindroseAxes

from rocketpy.Function import Function
from rocketpy.units import convert_units


class EnvironmentAnalysis:
    """Class for analyzing the environment.

    List of ideas suggested by Logan:
        - average max/min temperature
        - record max/min temperature
        - average max wind gust
        - record max wind gust
        - plot of wind gust distribution (should be Weibull)
        - animation of who wind gust distribution evolves over average day
        - temperature progression throughout the day at some fine interval (ex: 10 min) with 1, 2, 3, sigma contours (sketch below)
        - average, 1, 2, 3 sigma wind profile from 0 - 35,000 ft AGL
        - average day wind rose
        - animation of how average wind rose evolves throughout an average day
        - animation of how wind profile evolves throughout an average day

    All items listed are relevant to either
        1. participant safety
        2. launch operations (range closure decision)
        3. rocket performance

    How does this class work?
    - The class is initialized with a start date and end date.
    - The class then parses the weather data from the start date to the end date.
    - The class then calculates the average max/min temperature, average max wind gust, and average day wind rose.
    - The class then plots the average max/min temperature, average max wind gust, and average day wind rose.
    """

    def __init__(
        self,
        start_date,
        end_date,
        latitude,
        longitude,
        start_hour=0,
        end_hour=24,
        surfaceDataFile=None,
        pressureLevelDataFile=None,
        timezone=None,
        unit_system="metric",
        load_previous_data=None,
    ):
        """Constructor for the EnvironmentAnalysis class.
        Parameters
        ----------
        start_date : datetime.datetime
            Start date and time of the analysis. When parsing the weather data
            from the source file, only data after this date will be parsed.
        end_date : datetime.datetime
            End date and time of the analysis. When parsing the weather data
            from the source file, only data before this date will be parsed.
        latitude : float
            Latitude coordinate of the location where the analysis will be
            carried out.
        longitude : float
            Longitude coordinate of the location where the analysis will be
            carried out.
        start_hour : int, optional
            Starting hour of the analysis. When parsing the weather data
            from the source file, only data after this hour will be parsed.
        end_hour : int, optional
            End hour of the analysis. When parsing the weather data
            from the source file, only data before this hour will be parsed.
        surfaceDataFile : str, optional
            Path to the netCDF file containing the surface data.
        pressureLevelDataFile : str, optional
            Path to the netCDF file containing the pressure level data.
        timezone : str, optional
            Name of the timezone to be used when displaying results. To see all
            available time zones, import pytz and run print(pytz.all_timezones).
            Default time zone is the local time zone at the latitude and
            longitude specified.
        unit_system : str, optional
            Unit system to be used when displaying results.
            Options are: SI, metric, imperial. Default is metric.
        load_previous_data : str, optional
            If True, the class will try to load the data from a previous ran Environment Analysis.
            Use .json file resulted from ... as input.
            Default is None.
        Returns
        -------
        None
        """
        warnings.warn(
            "Please notice this class is still under development, and some features may not work as expected as they were not exhaustively tested yet."
        )

        # Save inputs
        self.start_date = start_date
        self.end_date = end_date
        self.start_hour = start_hour
        self.end_hour = end_hour
        self.latitude = latitude
        self.longitude = longitude
        self.surfaceDataFile = surfaceDataFile
        self.pressureLevelDataFile = pressureLevelDataFile
        self.preferred_timezone = timezone
<<<<<<< HEAD
        self.unit_system = unit_system
=======
        self.load_previous_data = load_previous_data
>>>>>>> 7ecf051f

        # Manage units and timezones
        self.__init_data_parsing_units()
        self.__find_preferred_timezone()
        self.__localize_input_dates()

        # Parse data files, surface goes first to calculate elevation
        if load_previous_data is None:
            self.surfaceDataDict = {}
            self.parseSurfaceData()
            self.pressureLevelDataDict = {}
            self.parsePressureLevelData()

            # Convert units
            self.set_unit_system(unit_system)
        else:
            # Opening JSON file
            try:
                with open(self.load_previous_data) as json_file:
                    self.loaded_data = json.load(json_file)
            except:
                raise RuntimeError(
                    "Unable to read json file from previous ran Environment Analysis. Please try again."
                )

            self.surfaceDataDict = self.loaded_data["surfaceDataDict"]
            self.pressureLevelDataDict = self.loaded_data["pressureLevelDataDict"]
            print(
                "Information of the data loaded from previous Environment Analysis.\n"
            )
            print(
                "Available dates: ",
                self.loaded_data["start_date"],
                " to ",
                self.loaded_data["end_date"],
            )
            print(
                "Available hours: ",
                self.loaded_data["start_hour"],
                " to ",
                self.loaded_data["end_hour"],
            )
            print("Latitude", self.loaded_data["latitude"])
            print("Longitude", self.loaded_data["longitude"])
            print("Elevation:", self.loaded_data["elevation"])
            print("Surface data file: ", self.loaded_data["surfaceDataFile"])
            print(
                "Pressure level data file: ", self.loaded_data["pressureLevelDataFile"]
            )
            print("User timezone: ", self.loaded_data["preferred_timezone"])
            print("User unit system: ", self.loaded_data["unit_system"])

        # Initialize result variables
        self.average_max_temperature = 0
        self.average_min_temperature = 0
        self.record_max_temperature = 0
        self.record_min_temperature = 0
        self.average_max_wind_gust = 0
        self.maximum_wind_gust = 0
        self.wind_gust_distribution = None
        self.average_temperature_along_day = Function(0)
        self.average_wind_profile = Function(0)
        self.average_wind_profile_at_given_hour = None
        self.average_wind_heading_profile = Function(0)
        self.average_wind_heading_profile_at_given_hour = Function(0)

        self.max_wind_speed = None
        self.min_wind_speed = None
        self.wind_speed_per_hour = None
        self.wind_direction_per_hour = None

        # Run calculations
        self.process_data()

    def __bilinear_interpolation(self, x, y, x1, x2, y1, y2, z11, z12, z21, z22):
        """
        Bilinear interpolation.

        Source: GitHub Copilot
        """
        return (
            z11 * (x2 - x) * (y2 - y)
            + z21 * (x - x1) * (y2 - y)
            + z12 * (x2 - x) * (y - y1)
            + z22 * (x - x1) * (y - y1)
        ) / ((x2 - x1) * (y2 - y1))

    def __init_surface_dictionary(self):
        # Create dictionary of file variable names to process surface data
        self.surfaceFileDict = {
            "surface100mWindVelocityX": "u100",
            "surface100mWindVelocityY": "v100",
            "surface10mWindVelocityX": "u10",
            "surface10mWindVelocityY": "v10",
            "surfaceTemperature": "t2m",
            "cloudBaseHeight": "cbh",
            "surfaceWindGust": "i10fg",
            "surfacePressure": "sp",
            "totalPrecipitation": "tp",
        }

    def __init_pressure_level_dictionary(self):
        # Create dictionary of file variable names to process pressure level data
        self.pressureLevelFileDict = {
            "geopotential": "z",
            "windVelocityX": "u",
            "windVelocityY": "v",
            "temperature": "t",
        }

    def __getNearestIndex(self, array, value):
        """Find nearest index of the given value in the array.
        Made for latitudes and longitudes, supporting arrays that range from
        -180 to 180 or from 0 to 360.

        TODO: improve docs by giving one example

        Parameters
        ----------
        array : array
        value : float

        Returns
        -------
        index : int
        """
        # Create value convention
        if np.min(array) < 0:
            # File uses range from -180 to 180, make sure value follows convention
            value = value if value < 180 else value % 180 - 180  # Example: 190 => -170
        else:
            # File probably uses range from 0 to 360, make sure value follows convention
            value = value % 360  # Example: -10 becomes 350

        # Find index
        if array[0] < array[-1]:
            # Array is sorted correctly, find index
            # Deal with sorted array
            index = bisect.bisect(array, value)
        else:
            # Array is reversed, no big deal, just bisect reversed one and subtract length
            index = len(array) - bisect.bisect_left(array[::-1], value)

        # Apply fix
        if index == len(array) and array[index - 1] == value:
            # If value equal the last array entry, fix to avoid being considered out of grid
            index = index - 1

        return index

    def __timeNumToDateString(self, timeNum, units, calendar="gregorian"):
        """Convert time number (usually hours before a certain date) into two
        strings: one for the date (example: 2022.04.31) and one for the hour
        (example: 14). See cftime.num2date for details on units and calendar.
        Automatically converts time number from UTC to local timezone based on
        lat,lon coordinates.
        """
        dateTimeUTC = num2pydate(timeNum, units, calendar=calendar)
        dateTimeUTC = dateTimeUTC.replace(tzinfo=pytz.UTC)
        dateTime = dateTimeUTC.astimezone(self.preferred_timezone)
        dateString = f"{dateTime.year}.{dateTime.month}.{dateTime.day}"
        hourString = f"{dateTime.hour}"
        return dateString, hourString, dateTime

    def __extractSurfaceDataValue(
        self, surfaceData, variable, indices, lonArray, latArray
    ):
        """Extract value from surface data netCDF4 file. Performs bilinear
        interpolation along longitude and latitude."""

        timeIndex, lonIndex, latIndex = indices
        variableData = surfaceData[variable]

        # Get values for variable on the four nearest points
        z11 = variableData[timeIndex, lonIndex - 1, latIndex - 1]
        z12 = variableData[timeIndex, lonIndex - 1, latIndex]
        z21 = variableData[timeIndex, lonIndex, latIndex - 1]
        z22 = variableData[timeIndex, lonIndex, latIndex]

        # Compute interpolated value on desired lat lon pair
        value = self.__bilinear_interpolation(
            x=self.longitude,
            y=self.latitude,
            x1=lonArray[lonIndex - 1],
            x2=lonArray[lonIndex],
            y1=latArray[latIndex - 1],
            y2=latArray[latIndex],
            z11=z11,
            z12=z12,
            z21=z21,
            z22=z22,
        )

        return value

    def __extractPressureLevelDataValue(
        self, pressureLevelData, variable, indices, lonArray, latArray
    ):
        """Extract value from surface data netCDF4 file. Performs bilinear
        interpolation along longitude and latitude."""

        timeIndex, lonIndex, latIndex = indices
        variableData = pressureLevelData[variable]

        # Get values for variable on the four nearest points
        z11 = variableData[timeIndex, :, lonIndex - 1, latIndex - 1]
        z12 = variableData[timeIndex, :, lonIndex - 1, latIndex]
        z21 = variableData[timeIndex, :, lonIndex, latIndex - 1]
        z22 = variableData[timeIndex, :, lonIndex, latIndex]

        # Compute interpolated value on desired lat lon pair
        value_list_as_a_function_of_pressure_level = self.__bilinear_interpolation(
            x=self.longitude,
            y=self.latitude,
            x1=lonArray[lonIndex - 1],
            x2=lonArray[lonIndex],
            y1=latArray[latIndex - 1],
            y2=latArray[latIndex],
            z11=z11,
            z12=z12,
            z21=z21,
            z22=z22,
        )

        return value_list_as_a_function_of_pressure_level

    def __compute_height_above_sea_level(self, geopotential):
        """Compute height above sea level from geopotential.

        Source: https://en.wikipedia.org/wiki/Geopotential
        """
        R = 63781370  # Earth radius in m
        g = 9.80665  # Gravity acceleration in m/s^2
        geopotential_height = geopotential / g
        return R * geopotential_height / (R - geopotential_height)

    def __compute_height_above_ground_level(self, geopotential, elevation):
        """Compute height above ground level from geopotential and elevation."""
        return self.__compute_height_above_sea_level(geopotential) - elevation

    def __check_coordinates_inside_grid(self, lonIndex, latIndex, lonArray, latArray):
        if (
            lonIndex == 0
            or lonIndex > len(lonArray) - 1
            or latIndex == 0
            or latIndex > len(latArray) - 1
        ):
            raise ValueError(
                f"Latitude and longitude pair {(self.latitude, self.longitude)} is outside the grid available in the given file, which is defined by {(latArray[0], lonArray[0])} and {(latArray[-1], lonArray[-1])}."
            )

    def __localize_input_dates(self):
        if self.start_date.tzinfo is None:
            self.start_date = self.preferred_timezone.localize(self.start_date)
        if self.end_date.tzinfo is None:
            self.end_date = self.preferred_timezone.localize(self.end_date)

    def __find_preferred_timezone(self):
        if self.preferred_timezone is None:
            # Use local timezone based on lat lon pair
            tf = TimezoneFinder()
            self.preferred_timezone = pytz.timezone(
                tf.timezone_at(lng=self.longitude, lat=self.latitude)
            )
        elif isinstance(self.preferred_timezone, str):
            self.preferred_timezone = pytz.timezone(self.preferred_timezone)

    def __init_data_parsing_units(self):
        """Define units for pressure level and surface data parsing"""
        self.current_units = {
            "height_ASL": "m",
            "pressure": "hPa",
            "temperature": "K",
            "windDirection": "deg",
            "windHeading": "deg",
            "windSpeed": "m/s",
            "windVelocityX": "m/s",
            "windVelocityY": "m/s",
            "surface100mWindVelocityX": "m/s",
            "surface100mWindVelocityY": "m/s",
            "surface10mWindVelocityX": "m/s",
            "surface10mWindVelocityY": "m/s",
            "surfaceTemperature": "K",
            "cloudBaseHeight": "m",
            "surfaceWindGust": "m/s",
            "surfacePressure": "Pa",
            "totalPrecipitation": "m",
        }
        # Create a variable to store updated units when units are being updated
        self.updated_units = self.current_units.copy()

    def __init_unit_system(self):
        """Initialize preferred units for output (SI, metric or imperial)."""
        if self.unit_system_string == "metric":
            self.unit_system = {
                "length": "m",
                "velocity": "m/s",
                "acceleration": "g",
                "mass": "kg",
                "time": "s",
                "pressure": "hPa",
                "temperature": "degC",
                "angle": "deg",
                "precipitation": "mm",
                "wind_speed": "m/s",
            }
        elif self.unit_system_string == "imperial":
            self.unit_system = {
                "length": "ft",
                "velocity": "mph",
                "acceleration": "ft/s^2",
                "mass": "lb",
                "time": "s",
                "pressure": "inHg",
                "temperature": "degF",
                "angle": "deg",
                "precipitation": "in",
                "wind_speed": "mph",
            }
        else:
            # Default to SI
            self.unit_system = {
                "length": "m",
                "velocity": "m/s",
                "acceleration": "m/s^2",
                "mass": "kg",
                "time": "s",
                "pressure": "Pa",
                "temperature": "K",
                "angle": "rad",
                "precipitation": "m",
                "wind_speed": "m/s",
            }

    def set_unit_system(self, unit_system="metric"):
        self.unit_system_string = unit_system
        self.__init_unit_system()
        self.convertPressureLevelData()
        self.convertSurfaceData()
        self.current_units = self.updated_units.copy()

    @staticmethod
    def _find_two_closest_integer_factors(number):
        """Find the two closest integer factors of a number.

        Parameters
        ----------
        number: int

        Returns
        -------
        list[int]
        """
        number_sqrt = number**0.5
        if isinstance(number_sqrt, int):
            return number_sqrt, number_sqrt
        else:
            guess = int(number_sqrt)
            while True:
                if number % guess == 0:
                    return guess, number // guess
                else:
                    guess -= 1

    def _beaufort_wind_scale(self, units, max_wind_speed=None):
        """Returns a list of bins equivalent to the Beaufort wind scale in the
        desired unit system.

        Parameters
        ----------
        units: str
            Desired units for wind speed.
            Options are: "knot", "mph", "m/s", "ft/s: and "km/h".
        max_wind_speed: float
            Maximum wind speed to be included in the scale. Should be expressed
            in the same unit as the units parameter.

        Returns
        -------
        list[float]
        """
        beaufort_wind_scale_knots = np.array(
            [0, 1, 3, 6, 10, 16, 21, 27, 33, 40, 47, 55, 63, 71]
        )
        beaufort_wind_scale = beaufort_wind_scale_knots * convert_units(
            1, "knot", units
        )
        beaufort_wind_scale_truncated = beaufort_wind_scale[
            np.where(beaufort_wind_scale <= max_wind_speed)
        ]
        if beaufort_wind_scale[1] < 1:
            return np.round(beaufort_wind_scale_truncated, 1)
        else:
            return np.round(beaufort_wind_scale_truncated, 0)

    def parsePressureLevelData(self):
        """
        Parse pressure level data from a weather file.

        Sources of information:
        TODO: Fix website that is guiding to single levels data
        - https://cds.climate.copernicus.eu/cdsapp#!/dataset/reanalysis-era5-single-levels-preliminary-back-extension?tab=overview
        -

        Must get the following variables from a ERA5 file:
        - Geopotential
        - U-component of wind
        - V-component of wind
        - Temperature

        Must compute the following for each date and hour available in the dataset:
        - pressure = Function(..., inputs="Height Above Sea Level (m)", outputs="Pressure (Pa)")
        - temperature = Function(..., inputs="Height Above Sea Level (m)", outputs="Temperature (K)")
        - windDirection = Function(..., inputs="Height Above Sea Level (m)", outputs="Wind Direction (Deg True)")
        - windHeading = Function(..., inputs="Height Above Sea Level (m)", outputs="Wind Heading (Deg True)")
        - windSpeed = Function(..., inputs="Height Above Sea Level (m)", outputs="Wind Speed (m/s)")
        - windVelocityX = Function(..., inputs="Height Above Sea Level (m)", outputs="Wind Velocity X (m/s)")
        - windVelocityY = Function(..., inputs="Height Above Sea Level (m)", outputs="Wind Velocity Y (m/s)")

        Return a dictionary with all the computed data with the following structure:
        pressureLevelDataDict: {
            "date" : {
                "hour": {
                    "data": ...,
                    "data": ...
                },
                "hour": {
                    "data": ...,
                    "data": ...
                }
            },
            "date" : {
                "hour": {
                    "data": ...,
                    "data": ...
                },
                "hour": {
                    "data": ...,
                    "data": ...
                }
            }
        }
        """
        # Setup dictionary used to read weather file
        self.__init_pressure_level_dictionary()
        # Read weather file
        pressureLevelData = netCDF4.Dataset(self.pressureLevelDataFile)

        # Get time, pressure levels, latitude and longitude data from file
        timeNumArray = pressureLevelData.variables["time"]
        pressureLevelArray = pressureLevelData.variables["level"]
        lonArray = pressureLevelData.variables["longitude"]
        latArray = pressureLevelData.variables["latitude"]

        # Find index needed for latitude and longitude for specified location
        lonIndex = self.__getNearestIndex(lonArray, self.longitude)
        latIndex = self.__getNearestIndex(latArray, self.latitude)

        # Can't handle lat and lon out of grid
        self.__check_coordinates_inside_grid(lonIndex, latIndex, lonArray, latArray)

        # Loop through time and save all values
        for timeIndex, timeNum in enumerate(timeNumArray):

            dateString, hourString, dateTime = self.__timeNumToDateString(
                timeNum, timeNumArray.units, calendar="gregorian"
            )

            # Check if date is within analysis range
            if not (self.start_date <= dateTime < self.end_date):
                continue
            if not (self.start_hour <= dateTime.hour < self.end_hour):
                continue
            # Make sure keys exist
            if dateString not in self.pressureLevelDataDict:
                self.pressureLevelDataDict[dateString] = {}
            if hourString not in self.pressureLevelDataDict[dateString]:
                self.pressureLevelDataDict[dateString][hourString] = {}

            # Extract data from weather file
            indices = (timeIndex, lonIndex, latIndex)

            # Retrieve geopotential first and compute altitudes
            geopotentialArray = self.__extractPressureLevelDataValue(
                pressureLevelData,
                self.pressureLevelFileDict["geopotential"],
                indices,
                lonArray,
                latArray,
            )
            heightAboveSeaLevelArray = self.__compute_height_above_ground_level(
                geopotentialArray, self.elevation
            )

            # Loop through wind components and temperature, get value and convert to Function
            for key, value in self.pressureLevelFileDict.items():
                valueArray = self.__extractPressureLevelDataValue(
                    pressureLevelData, value, indices, lonArray, latArray
                )
                variablePointsArray = np.array([heightAboveSeaLevelArray, valueArray]).T
                variableFunction = Function(
                    variablePointsArray,
                    inputs="Height Above Ground Level (m)",
                    outputs=key,
                    extrapolation="constant",
                )
                self.pressureLevelDataDict[dateString][hourString][
                    key
                ] = variableFunction

            # Create function for pressure levels
            pressurePointsArray = np.array(
                [heightAboveSeaLevelArray, pressureLevelArray]
            ).T
            pressureFunction = Function(
                pressurePointsArray,
                inputs="Height Above Sea Level (m)",
                outputs="Pressure (Pa)",
                extrapolation="constant",
            )
            self.pressureLevelDataDict[dateString][hourString][
                "pressure"
            ] = pressureFunction

            # Create function for wind speed levels
            windVelocityXArray = self.__extractPressureLevelDataValue(
                pressureLevelData,
                self.pressureLevelFileDict["windVelocityX"],
                indices,
                lonArray,
                latArray,
            )
            windVelocityYArray = self.__extractPressureLevelDataValue(
                pressureLevelData,
                self.pressureLevelFileDict["windVelocityY"],
                indices,
                lonArray,
                latArray,
            )
            windSpeedArray = np.sqrt(
                np.square(windVelocityXArray) + np.square(windVelocityYArray)
            )

            windSpeedPointsArray = np.array(
                [heightAboveSeaLevelArray, windSpeedArray]
            ).T
            windSpeedFunction = Function(
                windSpeedPointsArray,
                inputs="Height Above Sea Level (m)",
                outputs="Wind Speed (m/s)",
                extrapolation="constant",
            )
            self.pressureLevelDataDict[dateString][hourString][
                "windSpeed"
            ] = windSpeedFunction

            # Create function for wind heading levels
            windHeadingArray = (
                np.arctan2(windVelocityXArray, windVelocityYArray) * (180 / np.pi) % 360
            )

            windHeadingPointsArray = np.array(
                [heightAboveSeaLevelArray, windHeadingArray]
            ).T
            windHeadingFunction = Function(
                windHeadingPointsArray,
                inputs="Height Above Sea Level (m)",
                outputs="Wind Heading (Deg True)",
                extrapolation="constant",
            )
            self.pressureLevelDataDict[dateString][hourString][
                "windHeading"
            ] = windHeadingFunction

            # Create function for wind direction levels
            windDirectionArray = (windHeadingArray - 180) % 360
            windDirectionPointsArray = np.array(
                [heightAboveSeaLevelArray, windDirectionArray]
            ).T
            windDirectionFunction = Function(
                windDirectionPointsArray,
                inputs="Height Above Sea Level (m)",
                outputs="Wind Direction (Deg True)",
                extrapolation="constant",
            )
            self.pressureLevelDataDict[dateString][hourString][
                "windDirection"
            ] = windDirectionFunction

        return self.pressureLevelDataDict

    def parseSurfaceData(self):
        """
        Parse surface data from a weather file.
        Currently only supports files from ECMWF.

        Must get the following variables:
        - surface elevation: self.elevation = float
        - 2m temperature: surfaceTemperature = float
        - Surface pressure: surfacePressure = float
        - 10m u-component of wind: surface10mWindVelocityX = float
        - 10m v-component of wind: surface10mWindVelocityY = float
        - 100m u-component of wind: surface100mWindVelocityX = float
        - 100m V-component of wind: surface100mWindVelocityY = float
        - Instantaneous 10m wind gust: surfaceWindGust = float
        - Total precipitation: totalPrecipitation = float
        - Cloud base height: cloudBaseHeight = float

        Return a dictionary with all the computed data with the following structure:
        surfaceDataDict: {
            "date" : {
                "hour": {
                    "data": ...,
                    ...
                },
                ...
            },
            ...
        }
        """
        # Setup dictionary used to read weather file
        self.__init_surface_dictionary()

        # Read weather file
        surfaceData = netCDF4.Dataset(self.surfaceDataFile)

        # Get time, latitude and longitude data from file
        timeNumArray = surfaceData.variables["time"]
        lonArray = surfaceData.variables["longitude"]
        latArray = surfaceData.variables["latitude"]

        # Find index needed for latitude and longitude for specified location
        lonIndex = self.__getNearestIndex(lonArray, self.longitude)
        latIndex = self.__getNearestIndex(latArray, self.latitude)

        # Can't handle lat and lon out of grid
        self.__check_coordinates_inside_grid(lonIndex, latIndex, lonArray, latArray)

        # Loop through time and save all values
        for timeIndex, timeNum in enumerate(timeNumArray):

            dateString, hourString, dateTime = self.__timeNumToDateString(
                timeNum, timeNumArray.units, calendar="gregorian"
            )

            # Check if date is within analysis range
            if not (self.start_date <= dateTime < self.end_date):
                continue
            if not (self.start_hour <= dateTime.hour < self.end_hour):
                continue

            # Make sure keys exist
            if dateString not in self.surfaceDataDict:
                self.surfaceDataDict[dateString] = {}
            if hourString not in self.surfaceDataDict[dateString]:
                self.surfaceDataDict[dateString][hourString] = {}

            # Extract data from weather file
            indices = (timeIndex, lonIndex, latIndex)
            for key, value in self.surfaceFileDict.items():
                self.surfaceDataDict[dateString][hourString][
                    key
                ] = self.__extractSurfaceDataValue(
                    surfaceData, value, indices, lonArray, latArray
                )

        # Get elevation, time index does not matter, use last one
        self.surface_geopotential = self.__extractSurfaceDataValue(
            surfaceData, "z", indices, lonArray, latArray
        )
        self.elevation = self.__compute_height_above_sea_level(
            self.surface_geopotential
        )

        return self.surfaceDataDict

    def convertPressureLevelData(self):
        """Convert pressure level data to desired unit system."""
        # Create conversion dict (key: to_unit)
        conversion_dict = {
            "pressure": self.unit_system["pressure"],
            "temperature": self.unit_system["temperature"],
            "windDirection": self.unit_system["angle"],
            "windHeading": self.unit_system["angle"],
            "windSpeed": self.unit_system["wind_speed"],
            "windVelocityX": self.unit_system["wind_speed"],
            "windVelocityY": self.unit_system["wind_speed"],
        }
        # Loop through dates
        for date in self.pressureLevelDataDict:
            for hour in self.pressureLevelDataDict[date]:
                for key, value in self.pressureLevelDataDict[date][hour].items():
                    # Skip geopotential x asl
                    if key not in conversion_dict:
                        continue
                    # Convert x axis
                    variable = convert_units(
                        variable=value,
                        from_unit=self.current_units["height_ASL"],
                        to_unit=self.unit_system["length"],
                        axis=0,
                    )
                    # Update current units
                    self.updated_units["height_ASL"] = self.unit_system["length"]
                    # Convert y axis
                    variable = convert_units(
                        variable=value,
                        from_unit=self.current_units[key],
                        to_unit=conversion_dict[key],
                        axis=1,
                    )
                    # Update current units
                    self.updated_units[key] = conversion_dict[key]
                    # Save converted Function
                    self.pressureLevelDataDict[date][hour][key] = variable

    def convertSurfaceData(self):
        """Convert surface data to desired unit system."""
        # Create conversion dict (key: from_unit, to_unit)
        conversion_dict = {
            "surface100mWindVelocityX": self.unit_system["wind_speed"],
            "surface100mWindVelocityY": self.unit_system["wind_speed"],
            "surface10mWindVelocityX": self.unit_system["wind_speed"],
            "surface10mWindVelocityY": self.unit_system["wind_speed"],
            "surfaceTemperature": self.unit_system["temperature"],
            "cloudBaseHeight": self.unit_system["length"],
            "surfaceWindGust": self.unit_system["wind_speed"],
            "surfacePressure": self.unit_system["pressure"],
            "totalPrecipitation": self.unit_system["precipitation"],
        }
        # Loop through dates
        for date in self.surfaceDataDict:
            for hour in self.surfaceDataDict[date]:
                for key, value in self.surfaceDataDict[date][hour].items():
                    variable = convert_units(
                        variable=value,
                        from_unit=self.current_units[key],
                        to_unit=conversion_dict[key],
                    )
                    self.surfaceDataDict[date][hour][key] = variable
                    # Update current units
                    self.updated_units[key] = conversion_dict[key]

        # Convert surface elevation
        self.elevation = convert_units(
            self.elevation, self.current_units["height_ASL"], self.unit_system["length"]
        )
        self.updated_units["height_ASL"] = self.unit_system["length"]

    # Calculations
    def process_data(self):
        """Process data that is shown in the allInfo method."""
        self.calculate_pressure_stats()
        self.calculate_average_max_temperature()
        self.calculate_average_min_temperature()
        self.calculate_record_max_temperature()
        self.calculate_record_min_temperature()
        self.calculate_average_max_wind_gust()
        self.calculate_maximum_wind_gust()
        self.calculate_maximum_surface_10m_wind_speed()
        self.calculate_average_max_surface_10m_wind_speed()
        self.calculate_average_min_surface_10m_wind_speed()
        self.calculate_record_max_surface_10m_wind_speed()
        self.calculate_record_min_surface_10m_wind_speed()
        self.calculate_average_max_surface_100m_wind_speed()
        self.calculate_average_min_surface_100m_wind_speed()
        self.calculate_record_max_surface_100m_wind_speed()
        self.calculate_record_min_surface_100m_wind_speed()
        self.calculate_percentage_of_days_with_precipitation()
        self.calculate_average_cloud_base_height()
        self.calculate_min_cloud_base_height()
        self.calculate_percentage_of_days_with_no_cloud_coverage()

    @property
    def cloud_base_height(self):
        cloud_base_height = [
            dayDict[hour]["cloudBaseHeight"]
            for dayDict in self.surfaceDataDict.values()
            for hour in dayDict.keys()
        ]

        masked_elem = np.ma.core.MaskedConstant
        unmasked_cloud_base_height = [
            np.inf if isinstance(elem, masked_elem) else elem
            for elem in cloud_base_height
        ]
        mask = [isinstance(elem, masked_elem) for elem in cloud_base_height]
        return np.ma.array(unmasked_cloud_base_height, mask=mask)

    def calculate_pressure_stats(self):
        """Calculate pressure level statistics."""
        # Surface pressure
        self.surface_pressure_list = [
            dayDict[hour]["surfacePressure"]
            for dayDict in self.surfaceDataDict.values()
            for hour in dayDict.keys()
        ]
        self.average_surface_pressure = np.average(self.surface_pressure_list)
        self.std_surface_pressure = np.std(self.surface_pressure_list)

        # Pressure at 1000 feet
        self.pressure_at_1000ft_list = [
            dayDict[hour]["pressure"](
                convert_units(1000, "ft", self.current_units["height_ASL"])
            )
            for dayDict in self.pressureLevelDataDict.values()
            for hour in dayDict.keys()
        ]
        self.average_pressure_at_1000ft = np.average(self.pressure_at_1000ft_list)
        self.std_pressure_at_1000ft = np.std(self.pressure_at_1000ft_list)

        # Pressure at 10000 feet
        self.pressure_at_10000ft_list = [
            dayDict[hour]["pressure"](
                convert_units(10000, "ft", self.current_units["height_ASL"])
            )
            for dayDict in self.pressureLevelDataDict.values()
            for hour in dayDict.keys()
        ]
        self.average_pressure_at_10000ft = np.average(self.pressure_at_10000ft_list)
        self.std_pressure_at_10000ft = np.std(self.pressure_at_10000ft_list)

        # Pressure at 30000 feet
        self.pressure_at_30000ft_list = [
            dayDict[hour]["pressure"](
                convert_units(30000, "ft", self.current_units["height_ASL"])
            )
            for dayDict in self.pressureLevelDataDict.values()
            for hour in dayDict.keys()
        ]
        self.average_pressure_at_30000ft = np.average(self.pressure_at_30000ft_list)
        self.std_pressure_at_30000ft = np.std(self.pressure_at_30000ft_list)

        return self.average_surface_pressure, self.std_surface_pressure

    def calculate_average_cloud_base_height(self):
        """Calculate average cloud base height."""
        self.mean_cloud_base_height = np.ma.mean(self.cloud_base_height)
        return self.mean_cloud_base_height

    def calculate_min_cloud_base_height(self):
        """Calculate average cloud base height."""
        self.min_cloud_base_height = np.ma.min(
            self.cloud_base_height, fill_value=np.inf
        )
        return self.min_cloud_base_height

    def calculate_percentage_of_days_with_no_cloud_coverage(self):
        """Calculate percentage of days with cloud coverage."""
        self.percentage_of_days_with_no_cloud_coverage = np.ma.count(
            self.cloud_base_height
        ) / len(self.cloud_base_height)

        return self.percentage_of_days_with_no_cloud_coverage

    def calculate_percentage_of_days_with_precipitation(self):
        """Computes the ratio between days with precipitation (> 10 mm) and total days."""
        self.precipitation_per_day = [
            sum([dayDict[hour]["totalPrecipitation"] for hour in dayDict.keys()])
            for dayDict in self.surfaceDataDict.values()
        ]
        days_with_precipitation_count = 0
        for precipitation in self.precipitation_per_day:
            if precipitation > convert_units(
                10, "mm", self.unit_system["precipitation"]
            ):
                days_with_precipitation_count += 1

        self.percentage_of_days_with_precipitation = (
            days_with_precipitation_count / len(self.precipitation_per_day)
        )

        return self.percentage_of_days_with_precipitation

    def calculate_average_max_temperature(self):
        self.max_temperature_list = [
            np.max([dayDict[hour]["surfaceTemperature"] for hour in dayDict.keys()])
            for dayDict in self.surfaceDataDict.values()
        ]
        self.average_max_temperature = np.average(self.max_temperature_list)
        return self.average_max_temperature

    def calculate_average_min_temperature(self):
        self.min_temperature_list = [
            np.min([dayDict[hour]["surfaceTemperature"] for hour in dayDict.keys()])
            for dayDict in self.surfaceDataDict.values()
        ]
        self.average_min_temperature = np.average(self.min_temperature_list)
        return self.average_min_temperature

    def calculate_record_max_temperature(self):
        self.temperature_list = [
            dayDict[hour]["surfaceTemperature"]
            for dayDict in self.surfaceDataDict.values()
            for hour in dayDict.keys()
        ]
        self.record_max_temperature = np.max(self.temperature_list)
        return self.record_max_temperature

    def calculate_record_min_temperature(self):
        self.temperature_list = [
            dayDict[hour]["surfaceTemperature"]
            for dayDict in self.surfaceDataDict.values()
            for hour in dayDict.keys()
        ]
        self.record_min_temperature = np.min(self.temperature_list)
        return self.record_min_temperature

    def calculate_average_max_wind_gust(self):
        self.max_wind_gust_list = [
            np.max([dayDict[hour]["surfaceWindGust"] for hour in dayDict.keys()])
            for dayDict in self.surfaceDataDict.values()
        ]
        self.average_max_wind_gust = np.average(self.max_wind_gust_list)
        return self.average_max_wind_gust

    def calculate_maximum_wind_gust(self):
        self.wind_gust_list = [
            dayDict[hour]["surfaceWindGust"]
            for dayDict in self.surfaceDataDict.values()
            for hour in dayDict.keys()
        ]
        self.max_wind_gust = np.max(self.wind_gust_list)
        return self.max_wind_gust

    def calculate_maximum_surface_10m_wind_speed(self):
        self.surface_10m_wind_speed_list = [
            (
                dayDict[hour]["surface10mWindVelocityX"] ** 2
                + dayDict[hour]["surface10mWindVelocityY"] ** 2
            )
            ** 0.5
            for dayDict in self.surfaceDataDict.values()
            for hour in dayDict.keys()
        ]
        self.max_surface_10m_wind_speed = np.max(self.surface_10m_wind_speed_list)
        return self.max_surface_10m_wind_speed

    def calculate_average_max_surface_10m_wind_speed(self):
        self.max_surface_10m_wind_speed_list = [
            np.max(
                [
                    (
                        dayDict[hour]["surface10mWindVelocityX"] ** 2
                        + dayDict[hour]["surface10mWindVelocityY"] ** 2
                    )
                    ** 0.5
                    for hour in dayDict.keys()
                ]
            )
            for dayDict in self.surfaceDataDict.values()
        ]
        self.average_max_surface_10m_wind_speed = np.average(
            self.max_surface_10m_wind_speed_list
        )
        return self.average_max_surface_10m_wind_speed

    def calculate_average_min_surface_10m_wind_speed(self):
        self.min_surface_10m_wind_speed_list = [
            np.min(
                [
                    (
                        dayDict[hour]["surface10mWindVelocityX"] ** 2
                        + dayDict[hour]["surface10mWindVelocityY"] ** 2
                    )
                    ** 0.5
                    for hour in dayDict.keys()
                ]
            )
            for dayDict in self.surfaceDataDict.values()
        ]
        self.average_min_surface_10m_wind_speed = np.average(
            self.min_surface_10m_wind_speed_list
        )
        return self.average_min_surface_10m_wind_speed

    def calculate_record_max_surface_10m_wind_speed(self):
        self.surface_10m_wind_speed = [
            (
                dayDict[hour]["surface10mWindVelocityX"] ** 2
                + dayDict[hour]["surface10mWindVelocityY"] ** 2
            )
            ** 0.5
            for dayDict in self.surfaceDataDict.values()
            for hour in dayDict.keys()
        ]
        self.record_max_surface_10m_wind_speed = np.max(self.surface_10m_wind_speed)
        return self.record_max_surface_10m_wind_speed

    def calculate_record_min_surface_10m_wind_speed(self):
        self.surface_10m_wind_speed = [
            (
                dayDict[hour]["surface10mWindVelocityX"] ** 2
                + dayDict[hour]["surface10mWindVelocityY"] ** 2
            )
            ** 0.5
            for dayDict in self.surfaceDataDict.values()
            for hour in dayDict.keys()
        ]
        self.record_min_surface_10m_wind_speed = np.min(self.surface_10m_wind_speed)
        return self.record_min_surface_10m_wind_speed

    def calculate_average_max_surface_100m_wind_speed(self):
        self.max_surface_100m_wind_speed_list = [
            np.max(
                [
                    (
                        dayDict[hour]["surface100mWindVelocityX"] ** 2
                        + dayDict[hour]["surface100mWindVelocityY"] ** 2
                    )
                    ** 0.5
                    for hour in dayDict.keys()
                ]
            )
            for dayDict in self.surfaceDataDict.values()
        ]
        self.average_max_surface_100m_wind_speed = np.average(
            self.max_surface_100m_wind_speed_list
        )
        return self.average_max_surface_100m_wind_speed

    def calculate_average_min_surface_100m_wind_speed(self):
        self.min_surface_100m_wind_speed_list = [
            np.min(
                [
                    (
                        dayDict[hour]["surface100mWindVelocityX"] ** 2
                        + dayDict[hour]["surface100mWindVelocityY"] ** 2
                    )
                    ** 0.5
                    for hour in dayDict.keys()
                ]
            )
            for dayDict in self.surfaceDataDict.values()
        ]
        self.average_min_surface_100m_wind_speed = np.average(
            self.min_surface_100m_wind_speed_list
        )
        return self.average_min_surface_100m_wind_speed

    def calculate_record_max_surface_100m_wind_speed(self):
        self.surface_100m_wind_speed = [
            (
                dayDict[hour]["surface100mWindVelocityX"] ** 2
                + dayDict[hour]["surface100mWindVelocityY"] ** 2
            )
            ** 0.5
            for dayDict in self.surfaceDataDict.values()
            for hour in dayDict.keys()
        ]
        self.record_max_surface_100m_wind_speed = np.max(self.surface_100m_wind_speed)
        return self.record_max_surface_100m_wind_speed

    def calculate_record_min_surface_100m_wind_speed(self):
        self.surface_100m_wind_speed = [
            (
                dayDict[hour]["surface100mWindVelocityX"] ** 2
                + dayDict[hour]["surface100mWindVelocityY"] ** 2
            )
            ** 0.5
            for dayDict in self.surfaceDataDict.values()
            for hour in dayDict.keys()
        ]
        self.record_min_surface_100m_wind_speed = np.min(self.surface_100m_wind_speed)
        return self.record_min_surface_100m_wind_speed

    def plot_wind_gust_distribution(self):
        """Get all values of wind gust speed (for every date and hour available)
        and plot a single distribution. Expected result is a Weibull distribution.
        """
        self.wind_gust_list = [
            dayDict[hour]["surfaceWindGust"]
            for dayDict in self.surfaceDataDict.values()
            for hour in dayDict.keys()
        ]
        plt.figure()
        # Plot histogram
        plt.hist(
            self.wind_gust_list,
            bins=int(len(self.wind_gust_list) ** 0.5),
            density=True,
            histtype="stepfilled",
            alpha=0.2,
            label="Wind Gust Speed Distribution",
        )

        # Plot weibull distribution
        c, loc, scale = stats.weibull_min.fit(self.wind_gust_list, loc=0, scale=1)
        x = np.linspace(0, np.max(self.wind_gust_list), 100)
        plt.plot(
            x,
            stats.weibull_min.pdf(x, c, loc, scale),
            "r-",
            linewidth=2,
            label="Weibull Distribution",
        )

        # Label plot
        plt.ylabel("Probability")
        plt.xlabel(f"Wind gust speed ({self.unit_system['wind_speed']})")
        plt.title("Wind Gust Speed Distribution")
        plt.legend()
        plt.show()

        return None

    def plot_surface10m_wind_speed_distribution(self, SACup_wind_constraints=False):
        """Get all values of sustained surface wind speed (for every date and hour available)
        and plot a single distribution. Expected result is a Weibull distribution.
        """
        self.wind_speed_list = [
            (
                dayDict[hour]["surface10mWindVelocityX"] ** 2
                + dayDict[hour]["surface10mWindVelocityY"] ** 2
            )
            ** 0.5
            for dayDict in self.surfaceDataDict.values()
            for hour in dayDict.keys()
        ]
        plt.figure()
        # Plot histogram
        plt.hist(
            self.wind_speed_list,
            bins=int(len(self.wind_speed_list) ** 0.5),
            density=True,
            histtype="stepfilled",
            alpha=0.2,
            label="Wind Gust Speed Distribution",
        )

        # Plot weibull distribution
        c, loc, scale = stats.weibull_min.fit(self.wind_speed_list, loc=0, scale=1)
        x = np.linspace(0, np.max(self.wind_speed_list), 100)
        plt.plot(
            x,
            stats.weibull_min.pdf(x, c, loc, scale),
            "r-",
            linewidth=2,
            label="Weibull Distribution",
        )

        if SACup_wind_constraints:
            plt.vlines(
                convert_units(20, "mph", self.unit_system["wind_speed"]),
                0,
                0.3,
                "g",
                (0, (15, 5, 2, 5)),
                label="SACup wind speed constraints",
            )  # Plot SACup wind speed constraints

        # Label plot
        plt.ylabel("Probability")
        plt.xlabel(f"Sustained surface wind speed ({self.unit_system['wind_speed']})")
        plt.title("Sustained Surface Wind Speed Distribution")
        plt.legend()
        plt.show()

        return None

    def calculate_average_temperature_along_day(self):
        """Computes average temperature progression throughout the
        day, including sigma contours."""

        # Flip dictionary to get hour as key instead of date
        historical_temperatures_each_hour = defaultdict(dict)
        for date, val in self.surfaceDataDict.items():
            for hour, sub_val in val.items():
                historical_temperatures_each_hour[hour][date] = sub_val[
                    "surfaceTemperature"
                ]

        self.average_temperature_at_given_hour = {
            hour: np.average(list(dates.values()))
            for hour, dates in historical_temperatures_each_hour.items()
        }

        self.average_temperature_sigmas_at_given_hour = {
            hour: np.std(list(dates.values()))
            for hour, dates in historical_temperatures_each_hour.items()
        }

        return (
            self.average_temperature_at_given_hour,
            self.average_temperature_sigmas_at_given_hour,
        )

    def plot_average_temperature_along_day(self):
        """Plots average temperature progression throughout the day, including
        sigma contours."""

        # Compute values
        self.calculate_average_temperature_along_day()

        # Get handy arrays
        hours = np.fromiter(self.average_temperature_at_given_hour.keys(), np.float)
        temperature_mean = self.average_temperature_at_given_hour.values()
        temperature_mean = np.array(list(temperature_mean))
        temperature_std = np.array(
            list(self.average_temperature_sigmas_at_given_hour.values())
        )
        temperatures_p1sigma = temperature_mean + temperature_std
        temperatures_m1sigma = temperature_mean - temperature_std
        temperatures_p2sigma = temperature_mean + 2 * temperature_std
        temperatures_m2sigma = temperature_mean - 2 * temperature_std

        plt.figure()
        # Plot temperature along day for each available date
        for hour_entries in self.surfaceDataDict.values():
            plt.plot(
                [int(hour) for hour in hour_entries.keys()],
                [val["surfaceTemperature"] for val in hour_entries.values()],
                "gray",
                alpha=0.1,
            )

        # Plot average temperature along day
        plt.plot(hours, temperature_mean, "r", label="$\\mu$")

        # Plot standard deviations temperature along day
        plt.plot(hours, temperatures_m1sigma, "b--", label=r"$\mu \pm \sigma$")
        plt.plot(hours, temperatures_p1sigma, "b--")
        plt.plot(hours, temperatures_p2sigma, "b--", alpha=0.5)
        plt.plot(
            hours, temperatures_m2sigma, "b--", label=r"$\mu \pm 2\sigma $", alpha=0.5
        )

        # Format plot
        plt.gca().xaxis.set_major_locator(plt.MaxNLocator(integer=True))
        plt.gca().xaxis.set_major_formatter(
            lambda x, pos: "{0:02.0f}:{1:02.0f}".format(*divmod(x * 60, 60))
        )
        plt.autoscale(enable=True, axis="x", tight=True)
        plt.xlabel("Time (hours)")
        plt.ylabel(f"Temperature ({self.unit_system['temperature']})")
        plt.title("Average Temperature Along Day")
        plt.grid(alpha=0.25)
        plt.legend()
        plt.show()

    def calculate_average_sustained_surface10m_wind_along_day(self):
        """Computes average sustained wind speed progression throughout the
        day, including sigma contours."""

        # Flip dictionary to get hour as key instead of date
        historical_surface10m_wind_speeds_each_hour = defaultdict(dict)
        for date, val in self.surfaceDataDict.items():
            for hour, sub_val in val.items():
                historical_surface10m_wind_speeds_each_hour[hour][date] = (
                    sub_val["surface10mWindVelocityX"] ** 2
                    + sub_val["surface10mWindVelocityY"] ** 2
                ) ** 0.5

        self.average_surface10m_wind_speed_at_given_hour = {
            hour: np.average(list(dates.values()))
            for hour, dates in historical_surface10m_wind_speeds_each_hour.items()
        }

        self.average_surface10m_wind_speed_sigmas_at_given_hour = {
            hour: np.std(list(dates.values()))
            for hour, dates in historical_surface10m_wind_speeds_each_hour.items()
        }

        return (
            self.average_surface10m_wind_speed_at_given_hour,
            self.average_surface10m_wind_speed_sigmas_at_given_hour,
        )

    def plot_average_surface10m_wind_speed_along_day(
        self, SACup_wind_constraints=False
    ):
        """Plots average surface wind speed progression throughout the day, including
        sigma contours."""

        # Compute values
        self.calculate_average_sustained_surface10m_wind_along_day()

        # Get handy arrays
        hours = np.fromiter(
            self.average_surface10m_wind_speed_at_given_hour.keys(), np.float
        )
        wind_speed_mean = self.average_surface10m_wind_speed_at_given_hour.values()
        wind_speed_mean = np.array(list(wind_speed_mean))
        wind_speed_std = np.array(
            list(self.average_surface10m_wind_speed_sigmas_at_given_hour.values())
        )
        wind_speeds_p1sigma = wind_speed_mean + wind_speed_std
        wind_speeds_m1sigma = wind_speed_mean - wind_speed_std
        wind_speeds_p2sigma = wind_speed_mean + 2 * wind_speed_std
        wind_speeds_m2sigma = wind_speed_mean - 2 * wind_speed_std

        plt.figure()
        # Plot temperature along day for each available date
        for hour_entries in self.surfaceDataDict.values():
            plt.plot(
                [int(hour) for hour in hour_entries.keys()],
                [
                    (
                        val["surface10mWindVelocityX"] ** 2
                        + val["surface10mWindVelocityY"] ** 2
                    )
                    ** 0.5
                    for val in hour_entries.values()
                ],
                "gray",
                alpha=0.1,
            )

        # Plot average temperature along day
        plt.plot(hours, wind_speed_mean, "r", label="$\\mu$")

        # Plot standard deviations temperature along day
        plt.plot(hours, wind_speeds_m1sigma, "b--", label=r"$\mu \pm \sigma$")
        plt.plot(hours, wind_speeds_p1sigma, "b--")
        plt.plot(hours, wind_speeds_p2sigma, "b--", alpha=0.5)
        plt.plot(
            hours, wind_speeds_m2sigma, "b--", label=r"$\mu \pm 2\sigma $", alpha=0.5
        )

        # Format plot
        plt.gca().xaxis.set_major_locator(plt.MaxNLocator(integer=True))
        plt.gca().xaxis.set_major_formatter(
            lambda x, pos: "{0:02.0f}:{1:02.0f}".format(*divmod(x * 60, 60))
        )
        plt.autoscale(enable=True, axis="x", tight=True)
        if SACup_wind_constraints:
            plt.hlines(
                convert_units(20, "mph", self.unit_system["wind_speed"]),
                min(hours),
                max(hours),
                "g",
                (0, (15, 5, 2, 5)),
                label="SACup wind speed constraints",
            )  # Plot SACup wind speed constraints
        plt.xlabel("Time (hours)")
        plt.ylabel(f"Surface Wind Speed ({self.unit_system['wind_speed']})")
        plt.title("Average Sustained Surface Wind Speed Along Day")
        plt.grid(alpha=0.25)
        plt.legend()
        plt.show()

    def calculate_average_sustained_surface100m_wind_along_day(self):
        """Computes average sustained wind speed progression throughout the
        day, including sigma contours."""

        # Flip dictionary to get hour as key instead of date
        historical_surface100m_wind_speeds_each_hour = defaultdict(dict)
        for date, val in self.surfaceDataDict.items():
            for hour, sub_val in val.items():
                historical_surface100m_wind_speeds_each_hour[hour][date] = (
                    sub_val["surface100mWindVelocityX"] ** 2
                    + sub_val["surface100mWindVelocityY"] ** 2
                ) ** 0.5

        self.average_surface100m_wind_speed_at_given_hour = {
            hour: np.average(list(dates.values()))
            for hour, dates in historical_surface100m_wind_speeds_each_hour.items()
        }

        self.average_surface100m_wind_speed_sigmas_at_given_hour = {
            hour: np.std(list(dates.values()))
            for hour, dates in historical_surface100m_wind_speeds_each_hour.items()
        }

        return (
            self.average_surface100m_wind_speed_at_given_hour,
            self.average_surface100m_wind_speed_sigmas_at_given_hour,
        )

    def plot_average_sustained_surface100m_wind_speed_along_day(self):
        """Plots average surface wind speed progression throughout the day, including
        sigma contours."""

        # Compute values
        self.calculate_average_sustained_surface100m_wind_along_day()

        # Get handy arrays
        hours = np.fromiter(
            self.average_surface100m_wind_speed_at_given_hour.keys(), np.float
        )
        wind_speed_mean = self.average_surface100m_wind_speed_at_given_hour.values()
        wind_speed_mean = np.array(list(wind_speed_mean))
        wind_speed_std = np.array(
            list(self.average_surface100m_wind_speed_sigmas_at_given_hour.values())
        )
        wind_speeds_p1sigma = wind_speed_mean + wind_speed_std
        wind_speeds_m1sigma = wind_speed_mean - wind_speed_std
        wind_speeds_p2sigma = wind_speed_mean + 2 * wind_speed_std
        wind_speeds_m2sigma = wind_speed_mean - 2 * wind_speed_std

        plt.figure()
        # Plot temperature along day for each available date
        for hour_entries in self.surfaceDataDict.values():
            plt.plot(
                [int(hour) for hour in hour_entries.keys()],
                [
                    (
                        val["surface100mWindVelocityX"] ** 2
                        + val["surface100mWindVelocityY"] ** 2
                    )
                    ** 0.5
                    for val in hour_entries.values()
                ],
                "gray",
                alpha=0.1,
            )

        # Plot average temperature along day
        plt.plot(hours, wind_speed_mean, "r", label="$\\mu$")

        # Plot standard deviations temperature along day
        plt.plot(hours, wind_speeds_m1sigma, "b--", label=r"$\mu \pm \sigma$")
        plt.plot(hours, wind_speeds_p1sigma, "b--")
        plt.plot(hours, wind_speeds_p2sigma, "b--", alpha=0.5)
        plt.plot(
            hours, wind_speeds_m2sigma, "b--", label=r"$\mu \pm 2\sigma $", alpha=0.5
        )

        # Format plot
        plt.gca().xaxis.set_major_locator(plt.MaxNLocator(integer=True))
        plt.gca().xaxis.set_major_formatter(
            lambda x, pos: "{0:02.0f}:{1:02.0f}".format(*divmod(x * 60, 60))
        )
        plt.autoscale(enable=True, axis="x", tight=True)
        plt.xlabel("Time (hours)")
        plt.ylabel(f"100m Wind Speed ({self.unit_system['wind_speed']})")
        plt.title("Average 100m Wind Speed Along Day")
        plt.grid(alpha=0.25)
        plt.legend()
        plt.show()

    def plot_average_wind_speed_profile(self, SACup_altitude_constraints=False):
        """Average wind speed for all datetimes available."""
        altitude_list = np.linspace(*self.altitude_AGL_range, 100)
        wind_speed_profiles = [
            dayDict[hour]["windSpeed"](altitude_list)
            for dayDict in self.pressureLevelDataDict.values()
            for hour in dayDict.keys()
        ]
        self.average_wind_speed_profile = np.mean(wind_speed_profiles, axis=0)
        # Plot
        plt.figure()
        plt.plot(self.average_wind_speed_profile, altitude_list, "r", label="$\\mu$")
        plt.plot(
            np.percentile(wind_speed_profiles, 50 - 34.1, axis=0),
            altitude_list,
            "b--",
            alpha=1,
            label="$\\mu \\pm \\sigma$",
        )
        plt.plot(
            np.percentile(wind_speed_profiles, 50 + 34.1, axis=0),
            altitude_list,
            "b--",
            alpha=1,
        )
        plt.plot(
            np.percentile(wind_speed_profiles, 50 - 47.4, axis=0),
            altitude_list,
            "b--",
            alpha=0.5,
            label="$\\mu \\pm 2\\sigma$",
        )
        plt.plot(
            np.percentile(wind_speed_profiles, 50 + 47.7, axis=0),
            altitude_list,
            "b--",
            alpha=0.5,
        )
        # plt.plot(np.percentile(wind_speed_profiles, 50-49.8, axis=0, method='weibull'), altitude_list, 'b--', alpha=0.25)
        # plt.plot(np.percentile(wind_speed_profiles, 50+49.8, axis=0, method='weibull'), altitude_list, 'b--', alpha=0.25)
        for wind_speed_profile in wind_speed_profiles:
            plt.plot(wind_speed_profile, altitude_list, "gray", alpha=0.01)

        plt.autoscale(enable=True, axis="x", tight=True)
        plt.autoscale(enable=True, axis="y", tight=True)

        if SACup_altitude_constraints:
            # SA Cup altitude constraints region
            print(plt)
            xmin, xmax, ymin, ymax = plt.axis()
            plt.fill_between(
                [xmin, xmax],
                0.7 * convert_units(10000, "ft", self.unit_system["length"]),
                1.3 * convert_units(10000, "ft", self.unit_system["length"]),
                color="g",
                alpha=0.2,
                label=f"10,000 {self.unit_system['length']} ± 30%",
            )
            plt.fill_between(
                [xmin, xmax],
                0.7 * convert_units(30000, "ft", self.unit_system["length"]),
                1.3 * convert_units(30000, "ft", self.unit_system["length"]),
                color="g",
                alpha=0.2,
                label=f"30,000 {self.unit_system['length']} ± 30%",
            )

        plt.xlabel(f"Wind speed ({self.unit_system['wind_speed']})")
        plt.ylabel(f"Altitude AGL ({self.unit_system['length']})")
        plt.title("Average Wind Speed Profile")
        plt.legend()
        plt.show()

    def plot_average_wind_heading_profile(self, SACup_altitude_constraints=False):
        """Average wind heading for all datetimes available."""
        altitude_list = np.linspace(*self.altitude_AGL_range, 100)

        wind_X_profiles = [
            dayDict[hour]["windVelocityX"](altitude_list)
            for dayDict in self.pressureLevelDataDict.values()
            for hour in dayDict.keys()
        ]
        self.average_wind_X_profile = np.mean(wind_X_profiles, axis=0)

        wind_Y_profiles = [
            dayDict[hour]["windVelocityY"](altitude_list)
            for dayDict in self.pressureLevelDataDict.values()
            for hour in dayDict.keys()
        ]
        self.average_wind_Y_profile = np.mean(wind_Y_profiles, axis=0)

        wind_heading_profiles = (
            np.arctan2(wind_X_profiles, wind_Y_profiles) * 180 / np.pi % 360
        )
        self.average_wind_heading_profile = (
            np.arctan2(self.average_wind_X_profile, self.average_wind_Y_profile)
            * 180
            / np.pi
            % 360
        )

        # TODO: Add plot for wind X and wind Y profiles
        # Plot
        plt.figure()
        plt.plot(self.average_wind_heading_profile, altitude_list, "r", label="$\\mu$")
        plt.plot(
            np.percentile(wind_heading_profiles, 50 - 34.1, axis=0),
            altitude_list,
            "b--",
            alpha=1,
            label="$\\mu \\pm \\sigma$",
        )
        plt.plot(
            np.percentile(wind_heading_profiles, 50 + 34.1, axis=0),
            altitude_list,
            "b--",
            alpha=1,
        )
        plt.plot(
            np.percentile(wind_heading_profiles, 50 - 47.4, axis=0),
            altitude_list,
            "b--",
            alpha=0.5,
            label="$\\mu \\pm 2\\sigma$",
        )
        plt.plot(
            np.percentile(wind_heading_profiles, 50 + 47.7, axis=0),
            altitude_list,
            "b--",
            alpha=0.5,
        )
        for wind_heading_profile in wind_heading_profiles:
            plt.plot(wind_heading_profile, altitude_list, "gray", alpha=0.01)

        plt.autoscale(enable=True, axis="x", tight=True)
        plt.autoscale(enable=True, axis="y", tight=True)

        if SACup_altitude_constraints:
            # SA Cup altitude constraints region
            print(plt)
            xmin, xmax, ymin, ymax = plt.axis()
            plt.fill_between(
                [xmin, xmax],
                0.7 * convert_units(10000, "ft", self.unit_system["length"]),
                1.3 * convert_units(10000, "ft", self.unit_system["length"]),
                color="g",
                alpha=0.2,
                label=f"10,000 {self.unit_system['length']} ± 30%",
            )
            plt.fill_between(
                [xmin, xmax],
                0.7 * convert_units(30000, "ft", self.unit_system["length"]),
                1.3 * convert_units(30000, "ft", self.unit_system["length"]),
                color="g",
                alpha=0.2,
                label=f"30,000 {self.unit_system['length']} ± 30%",
            )

        plt.xlabel(f"Wind heading ({self.unit_system['angle']})")
        plt.ylabel(f"Altitude AGL ({self.unit_system['length']})")
        plt.xlim(0, 360)
        plt.title("Average Wind heading Profile")
        plt.legend()
        plt.show()

    def process_wind_speed_and_direction_data_for_average_day(self):
        """Process the wind_speed and wind_direction data to generate lists of all the wind_speeds recorded
        for a following hour of the day and also the wind direction. Also calculates the greater and the smallest
        wind_speed recorded

        Returns
        -------
        None
        """
        max_wind_speed = float("-inf")
        min_wind_speed = float("inf")

        days = list(self.surfaceDataDict.keys())
        hours = list(self.surfaceDataDict[days[0]].keys())

        windSpeed = {}
        windDir = {}

        for hour in hours:
            windSpeed[hour] = []
            windDir[hour] = []
            for day in days:
                try:
                    hour_wind_speed = (
                        self.surfaceDataDict[day][hour]["surface10mWindVelocityX"] ** 2
                        + self.surfaceDataDict[day][hour]["surface10mWindVelocityY"]
                        ** 2
                    ) ** 0.5

                    max_wind_speed = (
                        hour_wind_speed
                        if hour_wind_speed > max_wind_speed
                        else max_wind_speed
                    )
                    min_wind_speed = (
                        hour_wind_speed
                        if hour_wind_speed < min_wind_speed
                        else min_wind_speed
                    )

                    windSpeed[hour].append(hour_wind_speed)
                    # Wind direction means where the wind is blowing from, 180 deg opposite from wind heading
                    vx = self.surfaceDataDict[day][hour]["surface10mWindVelocityX"]
                    vy = self.surfaceDataDict[day][hour]["surface10mWindVelocityY"]
                    windDir[hour].append(
                        (180 + (np.arctan2(vy, vx) * 180 / np.pi)) % 360
                    )
                except KeyError:
                    # Not all days have all hours stored, that is fine
                    pass

        self.max_wind_speed = max_wind_speed
        self.min_wind_speed = min_wind_speed
        self.wind_speed_per_hour = windSpeed
        self.wind_direction_per_hour = windDir

    def plot_average_pressure_profile(self, SACup_altitude_constraints=False):
        """Average wind speed for all datetimes available."""
        altitude_list = np.linspace(*self.altitude_AGL_range, 100)
        pressure_profiles = [
            dayDict[hour]["pressure"](altitude_list)
            for dayDict in self.pressureLevelDataDict.values()
            for hour in dayDict.keys()
        ]
        self.average_pressure_profile = np.mean(pressure_profiles, axis=0)
        # Plot
        plt.figure()
        plt.plot(self.average_pressure_profile, altitude_list, "r", label="$\\mu$")
        plt.plot(
            np.percentile(pressure_profiles, 50 - 34.1, axis=0),
            altitude_list,
            "b--",
            alpha=1,
            label="$\\mu \\pm \\sigma$",
        )
        plt.plot(
            np.percentile(pressure_profiles, 50 + 34.1, axis=0),
            altitude_list,
            "b--",
            alpha=1,
        )
        plt.plot(
            np.percentile(pressure_profiles, 50 - 47.4, axis=0),
            altitude_list,
            "b--",
            alpha=0.5,
            label="$\\mu \\pm 2\\sigma$",
        )
        plt.plot(
            np.percentile(pressure_profiles, 50 + 47.7, axis=0),
            altitude_list,
            "b--",
            alpha=0.5,
        )
        # plt.plot(np.percentile(pressure_profiles, 50-49.8, axis=0, method='weibull'), altitude_list, 'b--', alpha=0.25)
        # plt.plot(np.percentile(pressure_profiles, 50+49.8, axis=0, method='weibull'), altitude_list, 'b--', alpha=0.25)
        for pressure_profile in pressure_profiles:
            plt.plot(pressure_profile, altitude_list, "gray", alpha=0.01)

        plt.autoscale(enable=True, axis="x", tight=True)
        plt.autoscale(enable=True, axis="y", tight=True)

        if SACup_altitude_constraints:
            # SA Cup altitude constraints region
            print(plt)
            xmin, xmax, ymin, ymax = plt.axis()
            plt.fill_between(
                [xmin, xmax],
                0.7 * convert_units(10000, "ft", self.unit_system["length"]),
                1.3 * convert_units(10000, "ft", self.unit_system["length"]),
                color="g",
                alpha=0.2,
                label=f"10,000 {self.unit_system['length']} ± 30%",
            )
            plt.fill_between(
                [xmin, xmax],
                0.7 * convert_units(30000, "ft", self.unit_system["length"]),
                1.3 * convert_units(30000, "ft", self.unit_system["length"]),
                color="g",
                alpha=0.2,
                label=f"30,000 {self.unit_system['length']} ± 30%",
            )

        plt.xlabel(f"Pressure ({self.unit_system['pressure']})")
        plt.ylabel(f"Altitude AGL ({self.unit_system['length']})")
        plt.title("Average Pressure Profile")
        plt.legend()
        plt.show()

    @staticmethod
    def plot_wind_rose(
        wind_direction, wind_speed, bins=None, title=None, fig=None, rect=None
    ):
        """Plot a windrose given the data.

        Parameters
        ----------
        wind_direction: list[float]
        wind_speed: list[float]
        bins: 1D array or integer, optional
            number of bins, or a sequence of bins variable. If not set, bins=6,
            then bins=linspace(min(var), max(var), 6)
        title: str, optional
            Title of the plot
        fig: matplotlib.pyplot.figure, optional

        Returns
        -------
        WindroseAxes
        """
        ax = WindroseAxes.from_ax(fig=fig, rect=rect)
        ax.bar(
            wind_direction,
            wind_speed,
            bins=bins,
            normed=True,
            opening=0.8,
            edgecolor="white",
        )
        ax.set_title(title)
        ax.set_legend()
        # Format the ticks (only integers, as percentage, at most 3 intervals)
        ax.yaxis.set_major_locator(
            mtick.MaxNLocator(integer=True, nbins=3, prune="lower")
        )
        ax.yaxis.set_major_formatter(mtick.PercentFormatter(decimals=0))
        return ax

    def plot_average_day_wind_rose_specific_hour(self, hour, fig=None):
        """Plot a specific hour of the average windrose

        Parameters
        ----------
        hour: int
        fig: matplotlib.pyplot.figure

        Returns
        -------
        None
        """
        hour = str(hour)
        self.plot_wind_rose(
            self.wind_direction_per_hour[hour],
            self.wind_speed_per_hour[hour],
            bins=self._beaufort_wind_scale(
                self.unit_system["wind_speed"], max_wind_speed=self.max_wind_speed
            ),
            title=f"Wind Rose of an Average Day ({self.unit_system['wind_speed']}) - Hour {float(hour):05.2f}".replace(
                ".", ":"
            ),
            fig=fig,
        )
        plt.show()

    def plot_average_day_wind_rose_all_hours(self):
        """Plot wind roses for all hours of a day, in a grid like plot."""
        # Get days and hours
        days = list(self.surfaceDataDict.keys())
        hours = list(self.surfaceDataDict[days[0]].keys())

        # Make sure necessary data has been calculated
        if not all(
            [
                self.max_wind_speed,
                self.min_wind_speed,
                self.wind_speed_per_hour,
                self.wind_direction_per_hour,
            ]
        ):
            self.process_wind_speed_and_direction_data_for_average_day()

        # Figure settings
        windrose_side = 2.5  # inches
        vertical_padding_top = 1.5  # inches
        plot_padding = 0.18  # percentage
        ncols, nrows = self._find_two_closest_integer_factors(len(hours))
        vertical_plot_area_percentage = (
            nrows * windrose_side / (nrows * windrose_side + vertical_padding_top)
        )

        # Create figure
        fig = plt.figure()
        fig.set_size_inches(
            ncols * windrose_side, nrows * windrose_side + vertical_padding_top
        )
        bins = self._beaufort_wind_scale(
            self.unit_system["wind_speed"], max_wind_speed=self.max_wind_speed
        )
        width = (1 - 2 * plot_padding) * 1 / ncols
        height = vertical_plot_area_percentage * (1 - 2 * plot_padding) * 1 / nrows
        # print(ncols, nrows)
        # print(ncols * windrose_side, nrows * windrose_side + vertical_padding_top)
        # print(vertical_plot_area_percentage)
        # print(width, height)
        for k, hour in enumerate(hours):
            i, j = len(hours) // nrows - k // ncols, k % ncols  # Row count bottom up
            left = j * 1 / ncols + plot_padding / ncols
            bottom = (
                vertical_plot_area_percentage * ((i - 2) / nrows + plot_padding / nrows)
                + 0.5
            )
            # print(left, bottom)

            ax = self.plot_wind_rose(
                self.wind_direction_per_hour[hour],
                self.wind_speed_per_hour[hour],
                bins=bins,
                title=f"{float(hour):05.2f}".replace(".", ":"),
                fig=fig,
                rect=[left, bottom, width, height],
            )
            if k == 0:
                ax.legend(
                    loc="upper center",
                    # 0.8 is a magic number
                    bbox_to_anchor=(ncols / 2 + 0.8, 1.55),
                    fancybox=True,
                    shadow=True,
                    ncol=6,
                )
            else:
                ax.legend().set_visible(False)
            fig.add_axes(ax)

        fig.suptitle(
            f"Wind Roses ({self.unit_system['wind_speed']})", fontsize=20, x=0.5, y=1
        )
        plt.show()

    def animate_average_wind_rose(self, figsize=(8, 8), filename="wind_rose.gif"):
        """Animates the wind_rose of an average day. The inputs of a wind_rose are the location of the
        place where we want to analyze, (x,y,z). The data is assembled by hour, which means, the windrose
        of a specific hour is generated by bringing together the data of all of the days available for that
        specific hour. It's possible to change the size of the gif using the parameter figsize, which is the
        height and width in inches.

        Parameters
        ----------
        figsize : array

        Returns
        -------
        Image : ipywidgets.widgets.widget_media.Image
        """
        days = list(self.surfaceDataDict.keys())
        hours = list(self.surfaceDataDict[days[0]].keys())

        if not all(
            [
                self.max_wind_speed,
                self.min_wind_speed,
                self.wind_speed_per_hour,
                self.wind_direction_per_hour,
            ]
        ):
            self.process_wind_speed_and_direction_data_for_average_day()

        metadata = dict(
            title="windrose",
            artist="windrose",
            comment="""Made with windrose
                http://www.github.com/scls19fr/windrose""",
        )
        writer = ImageWriter(fps=1, metadata=metadata)
        fig = plt.figure(facecolor="w", edgecolor="w", figsize=figsize)
        with writer.saving(fig, filename, 100):
            for hour in hours:
                self.plot_wind_rose(
                    self.wind_direction_per_hour[hour],
                    self.wind_speed_per_hour[hour],
                    bins=self._beaufort_wind_scale(
                        self.unit_system["wind_speed"],
                        max_wind_speed=self.max_wind_speed,
                    ),
                    title=f"Wind Rose of an Average Day ({self.unit_system['wind_speed']}). Hour {float(hour):05.2f}".replace(
                        ".", ":"
                    ),
                    fig=fig,
                )
                writer.grab_frame()
                plt.clf()

        with open(filename, "rb") as file:
            image = file.read()

        fig_width, fig_height = plt.gcf().get_size_inches() * fig.dpi
        plt.close(fig)
        return widgets.Image(
            value=image,
            format="gif",
            width=fig_width,
            height=fig_height,
        )

    def plot_wind_gust_distribution_over_average_day(self):
        """Plots shown in the animation of how the wind gust distribution varies throughout the day."""
        # Gather animation data
        average_wind_gust_at_given_hour = {}
        for hour in list(self.surfaceDataDict.values())[0].keys():
            wind_gust_values_for_this_hour = []
            for dayDict in self.surfaceDataDict.values():
                try:
                    wind_gust_values_for_this_hour += [dayDict[hour]["surfaceWindGust"]]
                except KeyError:
                    # Some day does not have data for the desired hour (probably the last one)
                    # No need to worry, just average over the other days
                    pass
            average_wind_gust_at_given_hour[hour] = wind_gust_values_for_this_hour

        # Create grid of plots for each hour
        hours = list(list(self.pressureLevelDataDict.values())[0].keys())
        nrows, ncols = self._find_two_closest_integer_factors(len(hours))
        fig = plt.figure(figsize=(ncols * 2, nrows * 2.2))
        gs = fig.add_gridspec(nrows, ncols, hspace=0, wspace=0, left=0.12)
        axs = gs.subplots(sharex=True, sharey=True)
        x_min, x_max, y_min, y_max = 0, 0, 0, 0
        for (i, j) in [(i, j) for i in range(nrows) for j in range(ncols)]:
            hour = hours[i * ncols + j]
            ax = axs[i, j]
            ax.set_title(f"{float(hour):05.2f}".replace(".", ":"), y=0.8)
            ax.hist(
                average_wind_gust_at_given_hour[hour],
                bins=int(len(average_wind_gust_at_given_hour[hour]) ** 0.5),
                density=True,
                histtype="stepfilled",
                alpha=0.2,
                label="Wind Gust Speed Distribution",
            )
            ax.autoscale(enable=True, axis="y", tight=True)
            # Plot weibull distribution
            c, loc, scale = stats.weibull_min.fit(
                average_wind_gust_at_given_hour[hour], loc=0, scale=1
            )
            x = np.linspace(0, np.ceil(self.max_wind_gust), 100)
            ax.plot(
                x,
                stats.weibull_min.pdf(x, c, loc, scale),
                "r-",
                linewidth=2,
                label="Weibull Distribution",
            )
            current_x_max = ax.get_xlim()[1]
            current_y_max = ax.get_ylim()[1]
            x_max = current_x_max if current_x_max > x_max else x_max
            y_max = current_y_max if current_y_max > y_max else y_max
            ax.label_outer()
            ax.grid()
        # Set x and y limits for the last axis. Since axes are shared, set to all
        ax.set_xlim(x_min, x_max)
        ax.set_ylim(y_min, y_max)
        ax.xaxis.set_major_locator(
            mtick.MaxNLocator(integer=True, nbins=5, prune="lower")
        )
        ax.yaxis.set_major_locator(
            mtick.MaxNLocator(integer=True, nbins=4, prune="lower")
        )
        # Set title and axis labels for entire figure
        handles, labels = ax.get_legend_handles_labels()
        fig.legend(handles, labels, loc="upper right")
        fig.suptitle("Average Wind Profile")
        fig.supxlabel(f"Wind Gust Speed ({self.unit_system['wind_speed']})")
        fig.supylabel("Probability")
        plt.show()

    def animate_wind_gust_distribution_over_average_day(self):
        """Animation of how the wind gust distribution varies throughout the day."""
        # Gather animation data
        wind_gusts_at_given_hour = {}
        for hour in list(self.surfaceDataDict.values())[0].keys():
            wind_gust_values_for_this_hour = []
            for dayDict in self.surfaceDataDict.values():
                try:
                    wind_gust_values_for_this_hour += [dayDict[hour]["surfaceWindGust"]]
                except KeyError:
                    # Some day does not have data for the desired hour (probably the last one)
                    # No need to worry, just average over the other days
                    pass
            wind_gusts_at_given_hour[hour] = wind_gust_values_for_this_hour

        # Create animation
        fig, ax = plt.subplots(dpi=200)
        # Initialize animation artists: histogram and hour text
        hist_bins = np.linspace(0, np.ceil(self.max_wind_gust), 25)  # Fix bins edges
        _, _, bar_container = plt.hist(
            [],
            bins=hist_bins,
            alpha=0.2,
            label="Wind Gust Speed Distribution",
        )
        (ln,) = plt.plot(
            [],
            [],
            "r-",
            linewidth=2,
            label="Weibull Distribution",
        )
        tx = plt.text(
            x=0.95,
            y=0.95,
            s="",
            verticalalignment="top",
            horizontalalignment="right",
            transform=ax.transAxes,
            fontsize=24,
        )

        # Define function to initialize animation
        def init():
            ax.set_xlim(0, np.ceil(self.max_wind_gust))
            ax.set_ylim(0, 0.3)  # TODO: parametrize
            ax.set_xlabel(f"Wind Gust Speed ({self.unit_system['wind_speed']})")
            ax.set_ylabel("Probability")
            ax.set_title("Wind Gust Distribution")
            # ax.grid(True)
            return ln, *bar_container.patches, tx

        # Define function which sets each animation frame
        def update(frame):
            # Update histogram
            data = frame[1]
            hist, _ = np.histogram(data, hist_bins, density=True)
            for count, rect in zip(hist, bar_container.patches):
                rect.set_height(count)
            # Update weibull distribution
            c, loc, scale = stats.weibull_min.fit(data, loc=0, scale=1)
            xdata = np.linspace(0, np.ceil(self.max_wind_gust), 100)
            ydata = stats.weibull_min.pdf(xdata, c, loc, scale)
            ln.set_data(xdata, ydata)
            # Update hour text
            tx.set_text(f"{float(frame[0]):05.2f}".replace(".", ":"))
            return ln, *bar_container.patches, tx

        for frame in wind_gusts_at_given_hour.items():
            update(frame)

        animation = FuncAnimation(
            fig,
            update,
            frames=wind_gusts_at_given_hour.items(),
            interval=750,
            init_func=init,
            blit=True,
        )
        plt.close(fig)
        return HTML(animation.to_jshtml())

    def plot_sustained_surface_wind_speed_distribution_over_average_day(
        self, SAcup_wind_constraints=False
    ):
        """Plots shown in the animation of how the sustained surface wind speed distribution varies throughout the day."""
        # Gather animation data
        average_wind_speed_at_given_hour = {}
        for hour in list(self.surfaceDataDict.values())[0].keys():
            wind_speed_values_for_this_hour = []
            for dayDict in self.surfaceDataDict.values():
                try:
                    wind_speed_values_for_this_hour += [
                        (
                            dayDict[hour]["surface10mWindVelocityX"] ** 2
                            + dayDict[hour]["surface10mWindVelocityY"] ** 2
                        )
                        ** 0.5
                    ]
                except KeyError:
                    # Some day does not have data for the desired hour (probably the last one)
                    # No need to worry, just average over the other days
                    pass
            average_wind_speed_at_given_hour[hour] = wind_speed_values_for_this_hour

        # Create grid of plots for each hour
        hours = list(list(self.pressureLevelDataDict.values())[0].keys())
        ncols, nrows = self._find_two_closest_integer_factors(len(hours))
        fig = plt.figure(figsize=(ncols * 2, nrows * 2.2))
        gs = fig.add_gridspec(nrows, ncols, hspace=0, wspace=0, left=0.12)
        axs = gs.subplots(sharex=True, sharey=True)
        x_min, x_max, y_min, y_max = 0, 0, 0, 0
        for (i, j) in [(i, j) for i in range(nrows) for j in range(ncols)]:
            hour = hours[i * ncols + j]
            ax = axs[i, j]
            ax.set_title(f"{float(hour):05.2f}".replace(".", ":"), y=0.8)
            ax.hist(
                average_wind_speed_at_given_hour[hour],
                bins=int(len(average_wind_speed_at_given_hour[hour]) ** 0.5),
                density=True,
                histtype="stepfilled",
                alpha=0.2,
                label="Wind speed Speed Distribution",
            )
            ax.autoscale(enable=True, axis="y", tight=True)
            # Plot weibull distribution
            c, loc, scale = stats.weibull_min.fit(
                average_wind_speed_at_given_hour[hour], loc=0, scale=1
            )
            x = np.linspace(
                0, np.ceil(self.calculate_maximum_surface_10m_wind_speed()), 100
            )
            ax.plot(
                x,
                stats.weibull_min.pdf(x, c, loc, scale),
                "r-",
                linewidth=2,
                label="Weibull Distribution",
            )
            current_x_max = ax.get_xlim()[1]
            current_y_max = ax.get_ylim()[1]
            x_max = current_x_max if current_x_max > x_max else x_max
            y_max = current_y_max if current_y_max > y_max else y_max
            ax.label_outer()
            ax.grid()
        # Set x and y limits for the last axis. Since axes are shared, set to all
        ax.set_xlim(x_min, x_max)
        ax.set_ylim(y_min, y_max)
        ax.xaxis.set_major_locator(
            mtick.MaxNLocator(integer=True, nbins=5, prune="lower")
        )
        ax.yaxis.set_major_locator(
            mtick.MaxNLocator(integer=True, nbins=4, prune="lower")
        )

        if SAcup_wind_constraints:
            for (i, j) in [(i, j) for i in range(nrows) for j in range(ncols)]:
                # SA Cup altitude constraints region
                ax = axs[i, j]
                ax.vlines(
                    convert_units(20, "mph", self.unit_system["wind_speed"]),
                    0,
                    ax.get_ylim()[1],
                    "g",
                    (0, (15, 5, 2, 5)),
                    label="SA Cup Wind Constraints",
                )

        # Set title and axis labels for entire figure
        handles, labels = ax.get_legend_handles_labels()
        fig.legend(handles, labels, loc="upper right")
        fig.suptitle("Average Wind Profile")
        fig.supxlabel(
            f"Sustained Surface Wind Speed ({self.unit_system['wind_speed']})"
        )
        fig.supylabel("Probability")
        plt.show()

    def animate_sustained_surface_wind_speed_distribution_over_average_day(
        self, SAcup_wind_constraints=False
    ):  # TODO: getting weird results
        """Animation of how the sustained surface wind speed distribution varies throughout the day."""
        # Gather animation data
        surface_wind_speeds_at_given_hour = {}
        for hour in list(self.surfaceDataDict.values())[0].keys():
            surface_wind_speed_values_for_this_hour = []
            for dayDict in self.surfaceDataDict.values():
                try:
                    surface_wind_speed_values_for_this_hour += [
                        (
                            dayDict[hour]["surface10mWindVelocityX"] ** 2
                            + dayDict[hour]["surface10mWindVelocityY"] ** 2
                        )
                        ** 0.5
                    ]
                except KeyError:
                    # Some day does not have data for the desired hour (probably the last one)
                    # No need to worry, just average over the other days
                    pass
            surface_wind_speeds_at_given_hour[
                hour
            ] = surface_wind_speed_values_for_this_hour

        # Create animation
        fig, ax = plt.subplots(dpi=200)
        # Initialize animation artists: histogram and hour text
        hist_bins = np.linspace(
            0, np.ceil(self.calculate_maximum_surface_10m_wind_speed()), 25
        )  # Fix bins edges
        _, _, bar_container = plt.hist(
            [],
            bins=hist_bins,
            alpha=0.2,
            label="Sustained Surface Wind Speed Distribution",
        )
        (ln,) = plt.plot(
            [],
            [],
            "r-",
            linewidth=2,
            label="Weibull Distribution",
        )
        tx = plt.text(
            x=0.95,
            y=0.95,
            s="",
            verticalalignment="top",
            horizontalalignment="right",
            transform=ax.transAxes,
            fontsize=24,
        )

        # Define function to initialize animation
        def init():
            ax.set_xlim(0, np.ceil(self.calculate_maximum_surface_10m_wind_speed()))
            ax.set_ylim(0, 0.3)  # TODO: parametrize
            ax.set_xlabel(
                f"Sustained Surface Wind Speed ({self.unit_system['wind_speed']})"
            )
            ax.set_ylabel("Probability")
            ax.set_title("Sustained Surface Wind Distribution")
            # ax.grid(True)

            if SACup_wind_constraints:
                ax.vlines(
                    convert_units(20, "mph", self.unit_system["wind_speed"]),
                    0,
                    0.3,  # TODO: parametrize
                    "g",
                    (0, (15, 5, 2, 5)),
                    label="SACup wind speed constraints",
                )  # Plot SACup wind speed constraints

            return ln, *bar_container.patches, tx

        # Define function which sets each animation frame
        def update(frame):
            # Update histogram
            data = frame[1]
            hist, _ = np.histogram(data, hist_bins, density=True)
            for count, rect in zip(hist, bar_container.patches):
                rect.set_height(count)
            # Update weibull distribution
            c, loc, scale = stats.weibull_min.fit(data, loc=0, scale=1)
            xdata = np.linspace(
                0, np.ceil(self.calculate_maximum_surface_10m_wind_speed()), 100
            )
            ydata = stats.weibull_min.pdf(xdata, c, loc, scale)
            ln.set_data(xdata, ydata)
            # Update hour text
            tx.set_text(f"{float(frame[0]):05.2f}".replace(".", ":"))
            return ln, *bar_container.patches, tx

        for frame in surface_wind_speeds_at_given_hour.items():
            update(frame)

        animation = FuncAnimation(
            fig,
            update,
            frames=surface_wind_speeds_at_given_hour.items(),
            interval=750,
            init_func=init,
            blit=True,
        )
        plt.close(fig)
        return HTML(animation.to_jshtml())

    @property
    def altitude_AGL_range(self):
        min_altitude = 0
        max_altitudes = [
            np.max(dayDict[hour]["windSpeed"].source[-1, 0])
            for dayDict in self.pressureLevelDataDict.values()
            for hour in dayDict.keys()
        ]
        max_altitude = np.min(max_altitudes)
        return min_altitude, max_altitude

    def process_temperature_profile_over_average_day(self):
        """Compute the average temperature profile for each available hour of a day, over all
        days in the dataset."""
        altitude_list = np.linspace(*self.altitude_AGL_range, 100)

        average_temperature_profile_at_given_hour = {}
        self.max_average_temperature_at_altitude = 0
        hours = list(self.pressureLevelDataDict.values())[0].keys()
        for hour in hours:
            temperature_values_for_this_hour = []
            for dayDict in self.pressureLevelDataDict.values():
                try:
                    temperature_values_for_this_hour += [
                        dayDict[hour]["temperature"](altitude_list)
                    ]
                except KeyError:
                    # Some day does not have data for the desired hour
                    # No need to worry, just average over the other days
                    pass
            mean_temperature_values_for_this_hour = np.mean(
                temperature_values_for_this_hour, axis=0
            )
            average_temperature_profile_at_given_hour[hour] = [
                mean_temperature_values_for_this_hour,
                altitude_list,
            ]
            max_temperature = np.max(mean_temperature_values_for_this_hour)
            if max_temperature >= self.max_average_temperature_at_altitude:
                self.max_average_temperature_at_altitude = max_temperature
        self.average_temperature_profile_at_given_hour = (
            average_temperature_profile_at_given_hour
        )

    def process_pressure_profile_over_average_day(self):
        """Compute the average pressure profile for each available hour of a day, over all
        days in the dataset."""
        altitude_list = np.linspace(*self.altitude_AGL_range, 100)

        average_pressure_profile_at_given_hour = {}
        self.max_average_pressure_at_altitude = 0
        hours = list(self.pressureLevelDataDict.values())[0].keys()
        for hour in hours:
            pressure_values_for_this_hour = []
            for dayDict in self.pressureLevelDataDict.values():
                try:
                    pressure_values_for_this_hour += [
                        dayDict[hour]["pressure"](altitude_list)
                    ]
                except KeyError:
                    # Some day does not have data for the desired hour
                    # No need to worry, just average over the other days
                    pass
            mean_pressure_values_for_this_hour = np.mean(
                pressure_values_for_this_hour, axis=0
            )
            average_pressure_profile_at_given_hour[hour] = [
                mean_pressure_values_for_this_hour,
                altitude_list,
            ]
            max_pressure = np.max(mean_pressure_values_for_this_hour)
            if max_pressure >= self.max_average_pressure_at_altitude:
                self.max_average_pressure_at_altitude = max_pressure
        self.average_pressure_profile_at_given_hour = (
            average_pressure_profile_at_given_hour
        )

    def process_wind_speed_profile_over_average_day(self):
        """Compute the average wind profile for each available hour of a day, over all
        days in the dataset."""
        altitude_list = np.linspace(*self.altitude_AGL_range, 100)

        average_wind_profile_at_given_hour = {}
        self.max_average_wind_at_altitude = 0
        hours = list(self.pressureLevelDataDict.values())[0].keys()

        # days = list(self.surfaceDataDict.keys())
        # hours = list(self.surfaceDataDict[days[0]].keys())
        for hour in hours:
            wind_speed_values_for_this_hour = []
            for dayDict in self.pressureLevelDataDict.values():
                try:
                    wind_speed_values_for_this_hour += [
                        dayDict[hour]["windSpeed"](altitude_list)
                    ]
                except KeyError:
                    # Some day does not have data for the desired hour
                    # No need to worry, just average over the other days
                    pass
            mean_wind_speed_values_for_this_hour = np.mean(
                wind_speed_values_for_this_hour, axis=0
            )
            average_wind_profile_at_given_hour[hour] = [
                mean_wind_speed_values_for_this_hour,
                altitude_list,
            ]
            max_wind = np.max(mean_wind_speed_values_for_this_hour)
            if max_wind >= self.max_average_wind_at_altitude:
                self.max_average_wind_at_altitude = max_wind
        self.average_wind_profile_at_given_hour = average_wind_profile_at_given_hour

<<<<<<< HEAD
    def plot_wind_profile_over_average_day(self, SACup_altitude_constraints=False):
=======
    def process_wind_velocity_x_profile_over_average_day(self):
        """Compute the average windVelocityX profile for each available hour of a day, over all
        days in the dataset."""
        altitude_list = np.linspace(*self.altitude_AGL_range, 100)

        average_windVelocityX_profile_at_given_hour = {}
        self.max_average_windVelocityX_at_altitude = 0
        hours = list(self.pressureLevelDataDict.values())[0].keys()
        for hour in hours:
            windVelocityX_values_for_this_hour = []
            for dayDict in self.pressureLevelDataDict.values():
                try:
                    windVelocityX_values_for_this_hour += [
                        dayDict[hour]["windVelocityX"](altitude_list)
                    ]
                except KeyError:
                    # Some day does not have data for the desired hour
                    # No need to worry, just average over the other days
                    pass
            mean_windVelocityX_values_for_this_hour = np.mean(
                windVelocityX_values_for_this_hour, axis=0
            )
            average_windVelocityX_profile_at_given_hour[hour] = [
                mean_windVelocityX_values_for_this_hour,
                altitude_list,
            ]
            max_windVelocityX = np.max(mean_windVelocityX_values_for_this_hour)
            if max_windVelocityX >= self.max_average_windVelocityX_at_altitude:
                self.max_average_windVelocityX_at_altitude = max_windVelocityX
        self.average_windVelocityX_profile_at_given_hour = (
            average_windVelocityX_profile_at_given_hour
        )

    def process_wind_velocity_y_profile_over_average_day(self):
        """Compute the average windVelocityY profile for each available hour of a day, over all
        days in the dataset."""
        altitude_list = np.linspace(*self.altitude_AGL_range, 100)

        average_windVelocityY_profile_at_given_hour = {}
        self.max_average_windVelocityY_at_altitude = 0
        hours = list(self.pressureLevelDataDict.values())[0].keys()
        for hour in hours:
            windVelocityY_values_for_this_hour = []
            for dayDict in self.pressureLevelDataDict.values():
                try:
                    windVelocityY_values_for_this_hour += [
                        dayDict[hour]["windVelocityY"](altitude_list)
                    ]
                except KeyError:
                    # Some day does not have data for the desired hour
                    # No need to worry, just average over the other days
                    pass
            mean_windVelocityY_values_for_this_hour = np.mean(
                windVelocityY_values_for_this_hour, axis=0
            )
            average_windVelocityY_profile_at_given_hour[hour] = [
                mean_windVelocityY_values_for_this_hour,
                altitude_list,
            ]
            max_windVelocityY = np.max(mean_windVelocityY_values_for_this_hour)
            if max_windVelocityY >= self.max_average_windVelocityY_at_altitude:
                self.max_average_windVelocityY_at_altitude = max_windVelocityY
        self.average_windVelocityY_profile_at_given_hour = (
            average_windVelocityY_profile_at_given_hour
        )

    def plot_wind_profile_over_average_day(self, SAcup_altitude_constraints=False):
>>>>>>> 7ecf051f
        """Creates a grid of plots with the wind profile over the average day."""
        self.process_wind_speed_profile_over_average_day()

        # Create grid of plots for each hour
        hours = list(list(self.pressureLevelDataDict.values())[0].keys())
        ncols, nrows = self._find_two_closest_integer_factors(len(hours))
        fig = plt.figure(figsize=(ncols * 2, nrows * 2.2))
        gs = fig.add_gridspec(nrows, ncols, hspace=0, wspace=0, left=0.12)
        axs = gs.subplots(sharex=True, sharey=True)
        x_min, x_max, y_min, y_max = 0, 0, np.inf, 0
        for (i, j) in [(i, j) for i in range(nrows) for j in range(ncols)]:
            hour = hours[i * ncols + j]
            ax = axs[i, j]
            ax.plot(*self.average_wind_profile_at_given_hour[hour], "r-")
            ax.set_title(f"{float(hour):05.2f}".replace(".", ":"), y=0.8)
            ax.autoscale(enable=True, axis="y", tight=True)
            current_x_max = ax.get_xlim()[1]
            current_y_min, current_y_max = ax.get_ylim()
            x_max = current_x_max if current_x_max > x_max else x_max
            y_max = current_y_max if current_y_max > y_max else y_max
            y_min = current_y_min if current_y_min < y_min else y_min
            ax.label_outer()
            ax.grid()
        # Set x and y limits for the last axis. Since axes are shared, set to all
        ax.set_xlim(x_min, x_max)
        ax.set_ylim(y_min, y_max)
        ax.xaxis.set_major_locator(
            mtick.MaxNLocator(integer=True, nbins=5, prune="lower")
        )
        ax.yaxis.set_major_locator(
            mtick.MaxNLocator(integer=True, nbins=4, prune="lower")
        )

        if SACup_altitude_constraints:
            for (i, j) in [(i, j) for i in range(nrows) for j in range(ncols)]:
                # SA Cup altitude constraints region
                ax = axs[i, j]
                ax.fill_between(
                    [x_min, x_max],
                    0.7 * convert_units(10000, "ft", self.unit_system["length"]),
                    1.3 * convert_units(10000, "ft", self.unit_system["length"]),
                    color="g",
                    alpha=0.2,
                    label=f"10,000 {self.unit_system['length']} ± 30%",
                )
                ax.fill_between(
                    [x_min, x_max],
                    0.7 * convert_units(30000, "ft", self.unit_system["length"]),
                    1.3 * convert_units(30000, "ft", self.unit_system["length"]),
                    color="g",
                    alpha=0.2,
                    label=f"30,000 {self.unit_system['length']} ± 30%",
                )

        # Set title and axis labels for entire figure
        fig.suptitle("Average Wind Profile")
        fig.supxlabel(f"Wind speed ({self.unit_system['wind_speed']})")
        fig.supylabel(f"Altitude AGL ({self.unit_system['length']})")
        plt.show()

    def process_wind_heading_profile_over_average_day(self):
        """Compute the average wind velocities (both X and Y components) profile for each available hour of a day, over all days in the dataset."""
        altitude_list = np.linspace(*self.altitude_AGL_range, 100)
        average_wind_velocity_X_profile_at_given_hour = {}
        average_wind_velocity_Y_profile_at_given_hour = {}
        average_wind_heading_profile_at_given_hour = {}
        self.max_average_wind_velocity_X_at_altitude = 0
        self.max_average_wind_velocity_Y_at_altitude = 0

        hours = list(self.pressureLevelDataDict.values())[0].keys()
        for hour in hours:
            wind_velocity_X_values_for_this_hour = []
            wind_velocity_Y_values_for_this_hour = []
            for dayDict in self.pressureLevelDataDict.values():
                try:
                    wind_velocity_X_values_for_this_hour += [
                        dayDict[hour]["windVelocityX"](altitude_list)
                    ]
                    wind_velocity_Y_values_for_this_hour += [
                        dayDict[hour]["windVelocityY"](altitude_list)
                    ]
                except KeyError:
                    # Some day does not have data for the desired hour
                    # No need to worry, just average over the other days
                    pass
            # Compute the average wind velocity profile for this hour
            mean_wind_velocity_X_values_for_this_hour = np.mean(
                wind_velocity_X_values_for_this_hour, axis=0
            )
            mean_wind_velocity_Y_values_for_this_hour = np.mean(
                wind_velocity_Y_values_for_this_hour, axis=0
            )
            # Store the ... wind velocity at each altitude
            average_wind_velocity_X_profile_at_given_hour[hour] = [
                mean_wind_velocity_X_values_for_this_hour,
                altitude_list,
            ]
            average_wind_velocity_Y_profile_at_given_hour[hour] = [
                mean_wind_velocity_Y_values_for_this_hour,
                altitude_list,
            ]
            average_wind_heading_profile_at_given_hour[hour] = [
                np.arctan2(
                    mean_wind_velocity_X_values_for_this_hour,
                    mean_wind_velocity_Y_values_for_this_hour,
                )
                * (180 / np.pi)
                % 360,
                altitude_list,
            ]
            # Store the maximum wind velocity at each altitude
            max_wind_X = np.max(mean_wind_velocity_X_values_for_this_hour)
            if max_wind_X >= self.max_average_wind_velocity_X_at_altitude:
                self.max_average_wind_X_at_altitude = max_wind_X
            max_wind_Y = np.max(mean_wind_velocity_Y_values_for_this_hour)
            if max_wind_Y >= self.max_average_wind_velocity_Y_at_altitude:
                self.max_average_wind_Y_at_altitude = max_wind_Y
        # Store the average wind velocity profiles for each hour
        self.average_wind_velocity_X_profile_at_given_hour = (
            average_wind_velocity_X_profile_at_given_hour
        )
        self.average_wind_velocity_Y_profile_at_given_hour = (
            average_wind_velocity_Y_profile_at_given_hour
        )
        self.average_wind_heading_profile_at_given_hour = (
            average_wind_heading_profile_at_given_hour
        )

    def plot_wind_heading_profile_over_average_day(
        self, SACup_altitude_constraints=False
    ):
        """Creates a grid of plots with the wind heading profile over the average day."""
        self.process_wind_heading_profile_over_average_day()

        # Create grid of plots for each hour
        hours = list(list(self.pressureLevelDataDict.values())[0].keys())
        ncols, nrows = self._find_two_closest_integer_factors(len(hours))
        fig = plt.figure(figsize=(ncols * 2, nrows * 2.2))
        gs = fig.add_gridspec(nrows, ncols, hspace=0, wspace=0, left=0.12)
        axs = gs.subplots(sharex=True, sharey=True)
        x_min, x_max, y_min, y_max = 0, 0, np.inf, 0
        for (i, j) in [(i, j) for i in range(nrows) for j in range(ncols)]:
            hour = hours[i * ncols + j]
            ax = axs[i, j]
            ax.plot(*self.average_wind_heading_profile_at_given_hour[hour], "r-")
            ax.set_title(f"{float(hour):05.2f}".replace(".", ":"), y=0.8)
            ax.autoscale(enable=True, axis="y", tight=True)
            current_x_max = ax.get_xlim()[1]
            current_y_min, current_y_max = ax.get_ylim()
            x_max = current_x_max if current_x_max > x_max else x_max
            y_max = current_y_max if current_y_max > y_max else y_max
            y_min = current_y_min if current_y_min < y_min else y_min
            ax.label_outer()
            ax.grid()
        # Set x and y limits for the last axis. Since axes are shared, set to all
        # ax.set_xlim(x_min, x_max)
        ax.set_xlim(0, 360)
        ax.set_ylim(y_min, y_max)
        ax.xaxis.set_major_locator(
            mtick.MaxNLocator(integer=True, nbins=5, prune="lower")
        )
        ax.yaxis.set_major_locator(
            mtick.MaxNLocator(integer=True, nbins=4, prune="lower")
        )

        if SACup_altitude_constraints:
            for (i, j) in [(i, j) for i in range(nrows) for j in range(ncols)]:
                # SA Cup altitude constraints region
                ax = axs[i, j]
                ax.fill_between(
                    [x_min, x_max],
                    0.7 * convert_units(10000, "ft", self.unit_system["length"]),
                    1.3 * convert_units(10000, "ft", self.unit_system["length"]),
                    color="g",
                    alpha=0.2,
                    label=f"10,000 {self.unit_system['length']} ± 30%",
                )
                ax.fill_between(
                    [x_min, x_max],
                    0.7 * convert_units(30000, "ft", self.unit_system["length"]),
                    1.3 * convert_units(30000, "ft", self.unit_system["length"]),
                    color="g",
                    alpha=0.2,
                    label=f"30,000 {self.unit_system['length']} ± 30%",
                )

        # Set title and axis labels for entire figure
        fig.suptitle("Average Wind Heading Profile")
        fig.supxlabel(f"Wind heading ({self.unit_system['angle']})")
        fig.supylabel(f"Altitude AGL ({self.unit_system['length']})")
        plt.show()

    def animate_wind_profile_over_average_day(self, SACup_altitude_constraints=False):
        """Animation of how wind profile evolves throughout an average day."""
        self.process_wind_speed_profile_over_average_day()

        # Create animation
        fig, ax = plt.subplots(dpi=200)
        # Initialize animation artists: curve and hour text
        (ln,) = plt.plot([], [], "r-")
        tx = plt.text(
            x=0.95,
            y=0.95,
            s="",
            verticalalignment="top",
            horizontalalignment="right",
            transform=ax.transAxes,
            fontsize=24,
        )
        # Define function to initialize animation

        def init():
            altitude_list = np.linspace(*self.altitude_AGL_range, 100)
            ax.set_xlim(0, self.max_average_wind_at_altitude + 5)
            ax.set_ylim(*self.altitude_AGL_range)
            ax.set_xlabel(f"Wind Speed ({self.unit_system['wind_speed']})")
            ax.set_ylabel(f"Altitude AGL ({self.unit_system['length']})")
            ax.set_title("Average Wind Profile")
            ax.grid(True)
            return ln, tx

        # Define function which sets each animation frame
        def update(frame):
            xdata = frame[1][0]
            ydata = frame[1][1]
            ln.set_data(xdata, ydata)
            tx.set_text(f"{float(frame[0]):05.2f}".replace(".", ":"))
            return ln, tx

        animation = FuncAnimation(
            fig,
            update,
            frames=self.average_wind_profile_at_given_hour.items(),
            interval=1000,
            init_func=init,
            blit=True,
        )

        if SACup_altitude_constraints:
            # SA Cup altitude constraints region
            ax.fill_between(
                [0, self.max_average_wind_at_altitude + 5],
                0.7 * convert_units(10000, "ft", self.unit_system["length"]),
                1.3 * convert_units(10000, "ft", self.unit_system["length"]),
                color="g",
                alpha=0.2,
                label=f"10,000 {self.unit_system['length']} ± 30%",
            )
            ax.fill_between(
                [0, self.max_average_wind_at_altitude + 5],
                0.7 * convert_units(30000, "ft", self.unit_system["length"]),
                1.3 * convert_units(30000, "ft", self.unit_system["length"]),
                color="g",
                alpha=0.2,
                label=f"30,000 {self.unit_system['length']} ± 30%",
            )
            fig.legend(loc="upper right")

        plt.close(fig)
        return HTML(animation.to_jshtml())

    def animate_wind_heading_profile_over_average_day(
        self, SACup_altitude_constraints=False
    ):
        """Animation of how wind heading profile evolves throughout an average day."""
        self.process_wind_heading_profile_over_average_day()

        # Create animation
        fig, ax = plt.subplots(dpi=200)
        # Initialize animation artists: curve and hour text
        (ln,) = plt.plot([], [], "r-")
        tx = plt.text(
            x=0.95,
            y=0.95,
            s="",
            verticalalignment="top",
            horizontalalignment="right",
            transform=ax.transAxes,
            fontsize=24,
        )
        # Define function to initialize animation

        def init():
            altitude_list = np.linspace(*self.altitude_AGL_range, 100)
            ax.set_xlim(0, 360)
            ax.set_ylim(*self.altitude_AGL_range)
            ax.set_xlabel(f"Wind Heading ({self.unit_system['angle']})")
            ax.set_ylabel(f"Altitude AGL ({self.unit_system['length']})")
            ax.set_title("Average Wind Heading Profile")
            ax.grid(True)
            return ln, tx

        # Define function which sets each animation frame
        def update(frame):
            xdata = frame[1][0]
            ydata = frame[1][1]
            ln.set_data(xdata, ydata)
            tx.set_text(f"{float(frame[0]):05.2f}".replace(".", ":"))
            return ln, tx

        animation = FuncAnimation(
            fig,
            update,
            frames=self.average_wind_heading_profile_at_given_hour.items(),
            interval=1000,
            init_func=init,
            blit=True,
        )

        if SACup_altitude_constraints:
            # SA Cup altitude constraints region
            ax.fill_between(
                [0, self.max_average_wind_at_altitude + 5],
                0.7 * convert_units(10000, "ft", self.unit_system["length"]),
                1.3 * convert_units(10000, "ft", self.unit_system["length"]),
                color="g",
                alpha=0.2,
                label=f"10,000 {self.unit_system['length']} ± 30%",
            )
            ax.fill_between(
                [0, self.max_average_wind_at_altitude + 5],
                0.7 * convert_units(30000, "ft", self.unit_system["length"]),
                1.3 * convert_units(30000, "ft", self.unit_system["length"]),
                color="g",
                alpha=0.2,
                label=f"30,000 {self.unit_system['length']} ± 30%",
            )
            fig.legend(loc="upper right")

        plt.close(fig)
        return HTML(animation.to_jshtml())

    def allInfo(self):
        print("Pressure Information")
        print(
            f"Average Surface Pressure: {self.average_surface_pressure:.2f} ± {self.std_surface_pressure:.2f} {self.unit_system['pressure']}"
        )
        print(
            f"Average Pressure at {convert_units(1000, 'ft', self.current_units['height_ASL']):.0f} {self.current_units['height_ASL']}: {self.average_pressure_at_1000ft:.2f} ± {self.std_pressure_at_1000ft:.2f} {self.unit_system['pressure']}"
        )
        print(
            f"Average Pressure at {convert_units(10000, 'ft', self.current_units['height_ASL']):.0f} {self.current_units['height_ASL']}: {self.average_pressure_at_10000ft:.2f} ± {self.std_pressure_at_1000ft:.2f} {self.unit_system['pressure']}"
        )
        print(
            f"Average Pressure at {convert_units(30000, 'ft', self.current_units['height_ASL']):.0f} {self.current_units['height_ASL']}: {self.average_pressure_at_30000ft:.2f} ± {self.std_pressure_at_1000ft:.2f} {self.unit_system['pressure']}"
        )
        print()

        print(
            f"Sustained Surface Wind Speed Information ({convert_units(10, 'm', self.unit_system['length']):.0f} {self.unit_system['length']} above ground)"
        )
        print(
            f"Historical Maximum Wind Speed: {self.record_max_surface_10m_wind_speed:.2f} {self.unit_system['wind_speed']}"
        )
        print(
            f"Historical Minimum Wind Speed: {self.record_min_surface_10m_wind_speed:.2f} {self.unit_system['wind_speed']}"
        )
        print(
            f"Average Daily Maximum Wind Speed: {self.average_max_surface_10m_wind_speed:.2f} {self.unit_system['wind_speed']}"
        )
        print(
            f"Average Daily Minimum Wind Speed: {self.average_min_surface_10m_wind_speed:.2f} {self.unit_system['wind_speed']}"
        )
        print()

        print(
            f"Elevated Wind Speed Information ({convert_units(100, 'm', self.unit_system['length']):.0f} {self.unit_system['length']} above ground)"
        )
        print(
            f"Historical Maximum Wind Speed: {self.record_max_surface_100m_wind_speed:.2f} {self.unit_system['wind_speed']}"
        )
        print(
            f"Historical Minimum Wind Speed: {self.record_min_surface_100m_wind_speed:.2f} {self.unit_system['wind_speed']}"
        )
        print(
            f"Average Daily Maximum Wind Speed: {self.average_max_surface_100m_wind_speed:.2f} {self.unit_system['wind_speed']}"
        )
        print(
            f"Average Daily Minimum Wind Speed: {self.average_min_surface_100m_wind_speed:.2f} {self.unit_system['wind_speed']}"
        )
        print()

        print("Wind Gust Information")
        print(
            f"Historical Maximum Wind Gust: {self.max_wind_gust:.2f} {self.unit_system['wind_speed']}"
        )
        print(
            f"Average Daily Maximum Wind Gust: {self.average_max_wind_gust:.2f} {self.unit_system['wind_speed']}"
        )
        print()

        print("Temperature Information")
        print(
            f"Historical Maximum Temperature: {self.record_max_temperature:.2f} {self.unit_system['temperature']}"
        )
        print(
            f"Historical Minimum Temperature: {self.record_min_temperature:.2f} {self.unit_system['temperature']}"
        )
        print(
            f"Average Daily Maximum Temperature: {self.average_max_temperature:.2f} {self.unit_system['temperature']}"
        )
        print(
            f"Average Daily Minimum Temperature: {self.average_min_temperature:.2f} {self.unit_system['temperature']}"
        )
        print()

        print("Precipitation Information")
        print(
            f"Percentage of Days with Precipitation: {100*self.percentage_of_days_with_precipitation:.1f}%"
        )
        print(
            f"Maximum Precipitation: {max(self.precipitation_per_day):.1f} {self.unit_system['precipitation']}"
        )
        print(
            f"Average Precipitation: {np.mean(self.precipitation_per_day):.1f} {self.unit_system['precipitation']}"
        )
        print()

        print("Cloud Base Height Information")
        print(
            f"Average Cloud Base Height: {self.mean_cloud_base_height:.2f} {self.unit_system['length']}"
        )
        print(
            f"Minimum Cloud Base Height: {self.min_cloud_base_height:.2f} {self.unit_system['length']}"
        )
        print(
            f"Percentage of Days Without Clouds: {100*self.percentage_of_days_with_no_cloud_coverage:.1f} %"
        )

    def exportMeanProfiles(self, filename="export_env_analysis"):
        """
        Exports the mean profiles of the weather data to a file in order to it
        be used as inputs on Environment Class by using the CustomAtmosphere
        model.
        TODO: Improve docs
        """

        self.process_temperature_profile_over_average_day()
        self.process_pressure_profile_over_average_day()
        self.process_wind_velocity_x_profile_over_average_day()
        self.process_wind_velocity_y_profile_over_average_day()

        organized_temperature_dict = {}
        organized_pressure_dict = {}
        organized_windX_dict = {}
        organized_windY_dict = {}

        for hour in self.average_temperature_profile_at_given_hour.keys():
            organized_temperature_dict[hour] = np.column_stack(
                (
                    self.average_temperature_profile_at_given_hour[hour][1],
                    self.average_temperature_profile_at_given_hour[hour][0],
                )
            ).tolist()
            organized_pressure_dict[hour] = np.column_stack(
                (
                    self.average_pressure_profile_at_given_hour[hour][1],
                    self.average_pressure_profile_at_given_hour[hour][0],
                )
            ).tolist()
            organized_windX_dict[hour] = np.column_stack(
                (
                    self.average_windVelocityX_profile_at_given_hour[hour][1],
                    self.average_windVelocityX_profile_at_given_hour[hour][0],
                )
            ).tolist()
            organized_windY_dict[hour] = np.column_stack(
                (
                    self.average_windVelocityY_profile_at_given_hour[hour][1],
                    self.average_windVelocityY_profile_at_given_hour[hour][0],
                )
            ).tolist()

        self.exportEnvAnalDict = {
            "start_date": self.start_date,
            "end_date": self.end_date,
            "start_hour": self.start_hour,
            "end_hour": self.end_hour,
            "latitude": self.latitude,
            "longitude": self.longitude,
            "elevation": self.elevation,
            "timeZone": self.preferred_timezone,
            "unit_system": self.unit_system,
            # "maxExpectedHeight": 80000, # TODO: Implement this parameter at EnvAnalysis Class
            "surfaceDataFile": self.surfaceDataFile,
            "pressureLevelDataFile": self.pressureLevelDataFile,
            # "surfaceDataDict": self.surfaceDataDict, # TODO: Too large, make it optional
            # "pressureLevelDataDict": self.pressureLevelDataDict, # TODO: Too large, make it optional
            "atmosphericModelPressureProfile": organized_pressure_dict,
            "atmosphericModelTemperatureProfile": organized_temperature_dict,
            "atmosphericModelWindVelocityXProfile": organized_windX_dict,
            "atmosphericModelWindVelocityYProfile": organized_windY_dict,
        }

        # Convert to json
        f = open(filename + ".json", "w")

        # write json object to file
        f.write(
            json.dumps(self.exportEnvAnalDict, sort_keys=False, indent=4, default=str)
        )

        # close file
        f.close()
        print(
            "Your Environment Analysis file was saved, check it out: "
            + filename
            + ".json"
        )
        print(
            "You can use it in the future by using the customAtmosphere atmospheric model."
        )

        return None

    def saveEnvAnalysisDict(self, filename="EnvAnalysisDict"):
        """
        Saves the Environment Analysis dictionary to a file in order to it
        be load again in the future.
        TODO: Improve docs
        """

        self.EnvAnalysisDict = {
            "start_date": self.start_date.strftime("%Y-%m-%d"),
            "end_date": self.end_date.strftime("%Y-%m-%d"),
            "start_hour": self.start_hour,
            "end_hour": self.end_hour,
            "latitude": self.latitude,
            "longitude": self.longitude,
            "elevation": self.elevation,
            "timeZone": str(self.preferred_timezone),
            "unit_system": self.unit_system,
            # "maxExpectedHeight": 80000, # TODO: Implement this parameter at EnvAnalysis Class
            "surfaceDataFile": self.surfaceDataFile,
            "pressureLevelDataFile": self.pressureLevelDataFile,
            "surfaceDataDict": self.surfaceDataDict,
            "pressureLevelDataDict": self.pressureLevelDataDict,
        }

        # Convert to json
        f = open(filename + ".json", "w")

        # write json object to file
        f.write(
            json.dumps(self.EnvAnalysisDict, sort_keys=False, indent=4, default=str)
        )

        # close file
        f.close()
        print(
            "Your Environment Analysis file was saved, check it out: "
            + filename
            + ".json"
        )
        print(
            "You can use it in the future by using the customAtmosphere atmospheric model."
        )

        return None<|MERGE_RESOLUTION|>--- conflicted
+++ resolved
@@ -124,11 +124,8 @@
         self.surfaceDataFile = surfaceDataFile
         self.pressureLevelDataFile = pressureLevelDataFile
         self.preferred_timezone = timezone
-<<<<<<< HEAD
         self.unit_system = unit_system
-=======
         self.load_previous_data = load_previous_data
->>>>>>> 7ecf051f
 
         # Manage units and timezones
         self.__init_data_parsing_units()
@@ -2527,9 +2524,6 @@
                 self.max_average_wind_at_altitude = max_wind
         self.average_wind_profile_at_given_hour = average_wind_profile_at_given_hour
 
-<<<<<<< HEAD
-    def plot_wind_profile_over_average_day(self, SACup_altitude_constraints=False):
-=======
     def process_wind_velocity_x_profile_over_average_day(self):
         """Compute the average windVelocityX profile for each available hour of a day, over all
         days in the dataset."""
@@ -2597,7 +2591,6 @@
         )
 
     def plot_wind_profile_over_average_day(self, SAcup_altitude_constraints=False):
->>>>>>> 7ecf051f
         """Creates a grid of plots with the wind profile over the average day."""
         self.process_wind_speed_profile_over_average_day()
 
