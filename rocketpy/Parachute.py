import numpy as np

from .Function import Function

from .prints.parachute_prints import _ParachutePrints


class Parachute:
    """Keeps parachute information.

    Attributes
    ----------
    name : string
        Parachute name, such as drogue and main. Has no impact in
        simulation, as it is only used to display data in a more
        organized matter.
    cd_s : float
        Drag coefficient times reference area for parachute. It is
        used to compute the drag force exerted on the parachute by
        the equation F = ((1/2)*rho*V^2)*cd_s, that is, the drag
        force is the dynamic pressure computed on the parachute
        times its cd_s coefficient. Has units of area and must be
        given in squared meters.
    trigger : function, callable
        Function which defines if the parachute ejection system is
        to be triggered. It must take as input the freestream
        pressure in pascal, the height in meters (above ground level), and
        the state vector of the simulation, which is defined by
        [x, y, z, vx, vy, vz, e0, e1, e2, e3, wx, wy, wz].
        It will be called according to the sampling rate given next.
        It should return True if the parachute ejection system is
        to be triggered and False otherwise.
    sampling_rate : float
        Sampling rate, in hertz, for the trigger function.
    lag : float
        Time, in seconds, between the parachute ejection system is triggered
        and the parachute is fully opened.
    noise_bias : float
        Mean value of the noise added to the pressure signal, which is
        passed to the trigger function. Unit is in pascal.
    noise_deviation : float
        Standard deviation of the noise added to the pressure signal,
        which is passed to the trigger function. Unit is in pascal.
    noise_corr : tuple, list
        Tuple with the correlation between noise and time.
    noise_signal : list
        List of (t, noise signal) corresponding to signal passed to
        trigger function. Completed after running a simulation.
    noisy_pressure_signal : list
        List of (t, noisy pressure signal) that is passed to the
        trigger function. Completed after running a simulation.
    clean_pressure_signal : list
        List of (t, clean pressure signal) corresponding to signal passed to
        trigger function. Completed after running a simulation.
<<<<<<< HEAD
    noiseSignalFunction : rocketpy.Function
        Function of noiseSignal.
    noisyPressureSignalFunction : rocketpy.Function
        Function of noisyPressureSignal.
    cleanPressureSignalFunction : rocketpy.Function
        Function of cleanPressureSignal.
=======
    noise_signalFunction : Function
        Function of noiseSignal.
    noisy_pressure_signalFunction : Function
        Function of noisy_pressure_signal.
    clean_pressure_signalFunction : Function
        Function of clean_pressure_signal.
>>>>>>> b8b27a41
    """

    def __init__(
        self,
        name,
        cd_s,
        trigger,
        sampling_rate,
        lag=0,
        noise=(0, 0, 0),
    ):
        """Initializes Parachute class.

        Parameters
        ----------
        name : string
            Parachute name, such as drogue and main. Has no impact in
            simulation, as it is only used to display data in a more
            organized matter.
        cd_s : float
            Drag coefficient times reference area of the parachute.
        trigger : function, float, string
            Function which defines if the parachute ejection system is
            to be triggered. It must take as input the freestream
            pressure in pascal, the height in meters (above ground level), and
            the state vector of the simulation, which is defined by
            [x, y, z, vx, vy, vz, e0, e1, e2, e3, wx, wy, wz].
            It will be called according to the sampling rate given next.
            It should return True if the parachute ejection system is
            to be triggered and False otherwise.
        sampling_rate : float
            Sampling rate in which the parachute trigger will be checked at.
            It is used to simulate the refresh rate of onboard sensors such
            as barometers. Default value is 100. Value must be given in hertz.
        lag : float, optional
            Time between the parachute ejection system is triggered and the
            parachute is fully opened. During this time, the simulation will
            consider the rocket as flying without a parachute. Default value
            is 0. Must be given in seconds.
        noise : tuple, list, optional
            List in the format (mean, standard deviation, time-correlation).
            The values are used to add noise to the pressure signal which is
            passed to the trigger function. Default value is (0, 0, 0). Units
            are in pascal.
        Returns
        -------
        None
        """
        self.name = name
        self.cd_s = cd_s
        self.trigger = trigger
        self.sampling_rate = sampling_rate
        self.lag = lag
        self.noise_signal = [[-1e-6, np.random.normal(noise[0], noise[1])]]
        self.noisy_pressure_signal = []
        self.clean_pressure_signal = []
        self.noise_bias = noise[0]
        self.noise_deviation = noise[1]
        self.noise_corr = (noise[2], (1 - noise[2] ** 2) ** 0.5)
        self.clean_pressure_signal_function = Function(0)
        self.noisy_pressure_signal_function = Function(0)
        self.noise_signal_function = Function(0)

        alpha, beta = self.noise_corr
        self.noise_function = lambda: alpha * self.noise_signal[-1][
            1
        ] + beta * np.random.normal(noise[0], noise[1])

        self.prints = _ParachutePrints(self)

        # evaluate the trigger
        if callable(trigger):
            self.trigger = trigger
        elif isinstance(trigger, (int, float)):
            # trigger is interpreted as the absolute height at which the parachute will be ejected
            def triggerfunc(p, h, y):
                # p = pressure considering parachute noise signal
                # h = height above ground level considering parachute noise signal
                # y = [x, y, z, vx, vy, vz, e0, e1, e2, e3, w1, w2, w3]
                return True if y[5] < 0 and h < trigger else False

            self.trigger = triggerfunc

        elif trigger == "apogee":
            # trigger for apogee
            def triggerfunc(p, h, y):
                # p = pressure considering parachute noise signal
                # h = height above ground level considering parachute noise signal
                # y = [x, y, z, vx, vy, vz, e0, e1, e2, e3, w1, w2, w3]
                return True if y[5] < 0 else False

            self.trigger = triggerfunc

        return None

    def __str__(self):
        """Returns a string representation of the Parachute class.

        Returns
        -------
        string
            String representation of Parachute class. It is human readable.
        """
        return "Parachute {} with a cd_s of {:.4f} m2".format(
            self.name.title(),
            self.cd_s,
        )

    def info(self):
        """Prints information about the Parachute class."""
        self.prints.all()

        return None

    def all_info(self):
        """Prints all information about the Parachute class."""
        self.info()
        # self.plots.all() # Parachutes still doesn't have plots

        return None<|MERGE_RESOLUTION|>--- conflicted
+++ resolved
@@ -52,21 +52,12 @@
     clean_pressure_signal : list
         List of (t, clean pressure signal) corresponding to signal passed to
         trigger function. Completed after running a simulation.
-<<<<<<< HEAD
-    noiseSignalFunction : rocketpy.Function
-        Function of noiseSignal.
-    noisyPressureSignalFunction : rocketpy.Function
-        Function of noisyPressureSignal.
-    cleanPressureSignalFunction : rocketpy.Function
-        Function of cleanPressureSignal.
-=======
-    noise_signalFunction : Function
+    noise_signal_function : Function
         Function of noiseSignal.
     noisy_pressure_signalFunction : Function
         Function of noisy_pressure_signal.
     clean_pressure_signalFunction : Function
         Function of clean_pressure_signal.
->>>>>>> b8b27a41
     """
 
     def __init__(
