{
  "cells": [
    {
      "cell_type": "markdown",
      "metadata": {
        "id": "V0OcBOvipOP8"
      },
      "source": [
        "# Monte Carlo Dispersion Analysis using RocketPy\n",
        "\n",
        "This is an advanced use of RocketPy. This notebook wraps RocketPy's methods to run a Monte Carlo analysis and predict probability distributions of the rocket's landing point, apogee and other relevant information.\n",
        "\n",
        "The main output is a map very similar to the one below.\n",
        "\n",
        "![Landing point dispersion elipses](https://github.com/RocketPy-Team/RocketPy/raw/master/docs/notebooks/dispersion_analysis/dispersion_analysis_outputs/valetudo_rocket_v0.svg)\n",
        "\n",
        "This jupyter notebook presents the Monte Carlo analysis performed for the flight of Valetudo, one of the most famous rockets made by Projeto Jupiter. Valetudo has a diameter of $80$ mm and height of $2.4$ m. It was built for the first time to be launched at Latin American Space Challenge (LASC) 2019. Indeed, Valetudo came to be launched in 2019 on August 10th by 5:56 pm (local time), propelled by a class K motor called 'Keron', a solid motor completely designed and built by Projeto Jupiter. The rocket crossed the sky and reached an $860$ m apogee, descending safely by the drogue parachute called \"Charmander\" and landing with an 18.5 m/s terminal velocity. \n",
        "\n",
        "We hope you enjoy the flight(s) in this notebook just like everyone in LASC19 did it in real-time!"
      ]
    },
    {
      "cell_type": "markdown",
      "metadata": {},
      "source": [
        "## Clone repository if using Google Colab\n",
        "\n",
        "If you are running this using Binder, or you are running locally with the necessary files, you do not need to run this.\n",
        "On the other hand, if you are running on Google Colab, make sure to run the cell below to clone the repository and download the necessary files."
      ]
    },
<<<<<<< HEAD
    {
      "cell_type": "code",
      "execution_count": null,
      "metadata": {},
      "outputs": [],
      "source": [
        "!git clone https://github.com/giovaniceotto/RocketPy.git\n",
        "import os\n",
        "\n",
        "os.chdir(\"RocketPy/docs/notebooks/dispersion_analysis\")"
      ]
=======
    "id": "GILiaO30pOQS",
    "outputId": "5a2ae15d-5c16-4ae0-f28b-165730d2419d"
   },
   "outputs": [],
   "source": [
    "# Basic analysis info\n",
    "filename = \"dispersion_analysis_outputs/valetudo_rocket_v0\"\n",
    "number_of_simulations = 20000\n",
    "\n",
    "# Create data files for inputs, outputs and error logging\n",
    "dispersion_error_file = open(str(filename) + \".disp_errors.txt\", \"w\")\n",
    "dispersion_input_file = open(str(filename) + \".disp_inputs.txt\", \"w\")\n",
    "dispersion_output_file = open(str(filename) + \".disp_outputs.txt\", \"w\")\n",
    "\n",
    "# Initialize counter and timer\n",
    "i = 0\n",
    "\n",
    "initial_wall_time = time()\n",
    "initial_cpu_time = process_time()\n",
    "\n",
    "# Define basic Environment object\n",
    "Env = Environment(\n",
    "    railLength=5.7, date=(2019, 8, 10, 21), latitude=-23.363611, longitude=-48.011389\n",
    ")\n",
    "Env.setElevation(668)\n",
    "Env.maxExpectedHeight = 1500\n",
    "Env.setAtmosphericModel(\n",
    "    type=\"Ensemble\",\n",
    "    file=\"dispersion_analysis_inputs/LASC2019_reanalysis.nc\",\n",
    "    dictionary=\"ECMWF\",\n",
    ")\n",
    "\n",
    "# Set up parachutes. This rocket, named Valetudo, only has a drogue chute.\n",
    "def drogueTrigger(p, h, y):\n",
    "    # Check if rocket is going down, i.e. if it has passed the apogee\n",
    "    vertical_velocity = y[5]\n",
    "    # Return true to activate parachute once the vertical velocity is negative\n",
    "    return True if vertical_velocity < 0 else False\n",
    "\n",
    "\n",
    "# Iterate over flight settings\n",
    "out = display(\"Starting\", display_id=True)\n",
    "for setting in flight_settings(analysis_parameters, number_of_simulations):\n",
    "    start_time = process_time()\n",
    "    i += 1\n",
    "\n",
    "    # Update environment object\n",
    "    Env.selectEnsembleMember(setting[\"ensembleMember\"])\n",
    "    Env.railLength = setting[\"railLength\"]\n",
    "\n",
    "    # Create motor\n",
    "    Keron = SolidMotor(\n",
    "        thrustSource=\"dispersion_analysis_inputs/thrustCurve.csv\",\n",
    "        burnOut=5.274,\n",
    "        reshapeThrustCurve=(setting[\"burnOut\"], setting[\"impulse\"]),\n",
    "        nozzleRadius=setting[\"nozzleRadius\"],\n",
    "        throatRadius=setting[\"throatRadius\"],\n",
    "        grainsCenterOfMassPosition=setting[\"distanceRocketPropellant\"],\n",
    "        grainNumber=6,\n",
    "        grainSeparation=setting[\"grainSeparation\"],\n",
    "        grainDensity=setting[\"grainDensity\"],\n",
    "        grainOuterRadius=setting[\"grainOuterRadius\"],\n",
    "        grainInitialInnerRadius=setting[\"grainInitialInnerRadius\"],\n",
    "        grainInitialHeight=setting[\"grainInitialHeight\"],\n",
    "        interpolationMethod=\"linear\",\n",
    "        nozzlePosition=setting[\"distanceRocketNozzle\"],\n",
    "        coordinateSystemOrientation=\"nozzleToCombustionChamber\",\n",
    "    )\n",
    "    # Create rocket\n",
    "    Valetudo = Rocket(\n",
    "        radius=setting[\"radius\"],\n",
    "        mass=setting[\"rocketMass\"],\n",
    "        inertiaI=setting[\"inertiaI\"],\n",
    "        inertiaZ=setting[\"inertiaZ\"],\n",
    "        powerOffDrag=\"dispersion_analysis_inputs/Cd_PowerOff.csv\",\n",
    "        powerOnDrag=\"dispersion_analysis_inputs/Cd_PowerOn.csv\",\n",
    "        centerOfDryMassPosition=0,\n",
    "        coordinateSystemOrientation=\"tailToNose\",\n",
    "    )\n",
    "    Valetudo.setRailButtons(0.224, -0.93, 30)\n",
    "\n",
    "    Valetudo.addMotor(Keron, position=setting[\"distanceRocketNozzle\"])\n",
    "\n",
    "    # Edit rocket drag\n",
    "    Valetudo.powerOffDrag *= setting[\"powerOffDrag\"]\n",
    "    Valetudo.powerOnDrag *= setting[\"powerOnDrag\"]\n",
    "    # Add rocket nose, fins and tail\n",
    "    NoseCone = Valetudo.addNose(\n",
    "        length=setting[\"noseLength\"],\n",
    "        kind=\"vonKarman\",\n",
    "        position=setting[\"noseDistanceToCM\"] + setting[\"noseLength\"],\n",
    "    )\n",
    "    FinSet = Valetudo.addTrapezoidalFins(\n",
    "        n=3,\n",
    "        span=setting[\"finSpan\"],\n",
    "        rootChord=setting[\"finRootChord\"],\n",
    "        tipChord=setting[\"finTipChord\"],\n",
    "        position=setting[\"finDistanceToCM\"],\n",
    "        cantAngle=0,\n",
    "        airfoil=None,\n",
    "    )\n",
    "    # Add parachute\n",
    "    Drogue = Valetudo.addParachute(\n",
    "        \"Drogue\",\n",
    "        CdS=setting[\"CdSDrogue\"],\n",
    "        trigger=drogueTrigger,\n",
    "        samplingRate=105,\n",
    "        lag=setting[\"lag_rec\"] + setting[\"lag_se\"],\n",
    "        noise=(0, 8.3, 0.5),\n",
    "    )\n",
    "\n",
    "    # Run trajectory simulation\n",
    "    try:\n",
    "        TestFlight = Flight(\n",
    "            rocket=Valetudo,\n",
    "            environment=Env,\n",
    "            inclination=setting[\"inclination\"],\n",
    "            heading=setting[\"heading\"],\n",
    "            maxTime=600,\n",
    "        )\n",
    "        export_flight_data(setting, TestFlight, process_time() - start_time)\n",
    "    except Exception as E:\n",
    "        print(E)\n",
    "        export_flight_error(setting)\n",
    "\n",
    "    # Register time\n",
    "    out.update(\n",
    "        f\"Curent iteration: {i:06d} | Average Time per Iteration: {(process_time() - initial_cpu_time)/i:2.6f} s\"\n",
    "    )\n",
    "\n",
    "# Done\n",
    "\n",
    "## Print and save total time\n",
    "final_string = f\"Completed {i} iterations successfully. Total CPU time: {process_time() - initial_cpu_time} s. Total wall time: {time() - initial_wall_time} s\"\n",
    "out.update(final_string)\n",
    "dispersion_input_file.write(final_string + \"\\n\")\n",
    "dispersion_output_file.write(final_string + \"\\n\")\n",
    "dispersion_error_file.write(final_string + \"\\n\")\n",
    "\n",
    "## Close files\n",
    "dispersion_input_file.close()\n",
    "dispersion_output_file.close()\n",
    "dispersion_error_file.close()\n"
   ]
  },
  {
   "attachments": {},
   "cell_type": "markdown",
   "metadata": {},
   "source": [
    "## Post-processing Monte Carlo Dispersion Results\n",
    "\n",
    "Now that we have finish running thousands of simulations, it is time to process the results and get some nice graphs out of them! "
   ]
  },
  {
   "attachments": {},
   "cell_type": "markdown",
   "metadata": {
    "id": "X8ewOccUpOQb"
   },
   "source": [
    "### Importing Dispersion Analysis Saved Data\n",
    "\n",
    "We start by loading the file which stores the outputs."
   ]
  },
  {
   "cell_type": "code",
   "execution_count": null,
   "metadata": {
    "colab": {
     "base_uri": "https://localhost:8080/"
>>>>>>> 8ddf5770
    },
    {
      "cell_type": "markdown",
      "metadata": {
        "id": "Um2fvNlQpTAH"
      },
      "source": [
        "## Install and Load Necessary Libraries\n",
        "\n"
      ]
    },
    {
      "cell_type": "code",
      "execution_count": null,
      "metadata": {
        "colab": {
          "base_uri": "https://localhost:8080/"
        },
        "id": "JJNfsYrwpXGJ",
        "outputId": "e2c4e1ef-4720-40ae-abd1-4d2a599bedd4"
      },
      "outputs": [],
      "source": [
        "!pip install netCDF4\n",
        "!pip install rocketpy"
      ]
    },
    {
      "cell_type": "code",
      "execution_count": null,
      "metadata": {
        "id": "rNY7u8fApOP_"
      },
      "outputs": [],
      "source": [
        "from datetime import datetime\n",
        "from time import process_time, perf_counter, time\n",
        "import glob\n",
        "\n",
        "from rocketpy import Environment, SolidMotor, Rocket, Flight, Function\n",
        "\n",
        "import numpy as np\n",
        "from numpy.random import normal, uniform, choice\n",
        "from IPython.display import display\n"
      ]
    },
    {
      "cell_type": "markdown",
      "metadata": {},
      "source": [
        "Next, we import matplotlib to produce awesome looking plots."
      ]
    },
    {
      "cell_type": "code",
      "execution_count": null,
      "metadata": {
        "id": "0uEmvBIt5Ltg"
      },
      "outputs": [],
      "source": [
        "%config InlineBackend.figure_formats = ['svg']\n",
        "import matplotlib as mpl\n",
        "import matplotlib.pyplot as plt\n",
        "\n",
        "%matplotlib inline\n",
        "mpl.rcParams[\"figure.figsize\"] = [8, 5]\n",
        "mpl.rcParams[\"figure.dpi\"] = 120\n",
        "mpl.rcParams[\"font.size\"] = 14\n",
        "mpl.rcParams[\"legend.fontsize\"] = 14\n",
        "mpl.rcParams[\"figure.titlesize\"] = 14"
      ]
    },
    {
      "cell_type": "markdown",
      "metadata": {
        "id": "4ksmBqU7pOQC"
      },
      "source": [
        "## Defining Analysis Parameters\n",
        "\n",
        "The analysis parameters are a collection of expected values (and their uncertainties, or standard deviation) that completely defines a rocket flight.\n",
        "As an assumption, the parameters which define the flight can behave in 3 different ways:\n",
        " - the parameter is a completely known and has a constant value (i.e. number of fins)\n",
        " - the parameter can assume certain discrete values with uniform distribution (i.e. the member of an ensemble forecast, which might be any integer from 0 to 9)\n",
        " - the parameter is best represented by a normal (gaussian) distribution with a defined expected value and standard deviation\n",
        "\n",
        "We implement this using a dictionary, where the key is the name of the parameter and the value is either a tuple or a list, depending on the behaviour of the parameter:\n",
        " - if the parameter is know, its value is represented as a list with a single entry (i.e. `\"number_of_fins: [4]\"`)\n",
        " - if the parameter can assume certain discrete values with uniform distribution, its values are represented by a list of possible choices (i.e. `\"member_of_ensemble_forecast: [0, 1, 2, 3, 4, 5, 6, 7, 8, 9]\"`)\n",
        " - if the parameter is best represented by a normal (gaussian) distribution, its value is a tuple with the expected value and its standard deviation (i.e. `\"rocket_mass\": (100, 2)`, where 100 kg is the expected mass, with uncertainty of plus or minus 2 kg)"
      ]
    },
    {
      "cell_type": "code",
      "execution_count": null,
      "metadata": {
        "id": "fwoCdOgKpOQD"
      },
      "outputs": [],
      "source": [
        "analysis_parameters = {\n",
        "    # Mass Details\n",
        "    \"rocketMass\": (\n",
        "        8.257,\n",
        "        0.001,\n",
        "    ),  # Rocket's dry mass (kg) and its uncertainty (standard deviation)\n",
        "    # Propulsion Details - run help(SolidMotor) for more information\n",
        "    \"impulse\": (1415.15, 35.3),  # Motor total impulse (N*s)\n",
        "    \"burnOutTime\": (5.274, 1),  # Motor burn out time (s)\n",
        "    \"nozzleRadius\": (21.642 / 1000, 0.5 / 1000),  # Motor's nozzle radius (m)\n",
        "    \"throatRadius\": (8 / 1000, 0.5 / 1000),  # Motor's nozzle throat radius (m)\n",
        "    \"grainSeparation\": (\n",
        "        6 / 1000,\n",
        "        1 / 1000,\n",
        "    ),  # Motor's grain separation (axial distance between two grains) (m)\n",
        "    \"grainDensity\": (1707, 50),  # Motor's grain density (kg/m^3)\n",
        "    \"grainOuterRadius\": (21.4 / 1000, 0.375 / 1000),  # Motor's grain outer radius (m)\n",
        "    \"grainInitialInnerRadius\": (\n",
        "        9.65 / 1000,\n",
        "        0.375 / 1000,\n",
        "    ),  # Motor's grain inner radius (m)\n",
        "    \"grainInitialHeight\": (120 / 1000, 1 / 1000),  # Motor's grain height (m)\n",
        "    # Aerodynamic Details - run help(Rocket) for more information\n",
        "    \"inertiaI\": (\n",
        "        3.675,\n",
        "        0.03675,\n",
        "    ),  # Rocket's inertia moment perpendicular to its axis (kg*m^2)\n",
        "    \"inertiaZ\": (\n",
        "        0.007,\n",
        "        0.00007,\n",
        "    ),  # Rocket's inertia moment relative to its axis (kg*m^2)\n",
        "    \"radius\": (40.45 / 1000, 0.001),  # Rocket's radius (kg*m^2)\n",
        "    \"distanceRocketNozzle\": (\n",
        "        -1.024,\n",
        "        0.001,\n",
        "    ),  # Distance between rocket's center of dry mass and nozzle exit plane (m) (negative)\n",
        "    \"distanceRocketPropellant\": (\n",
        "        -0.571,\n",
        "        0.001,\n",
        "    ),  # Distance between rocket's center of dry mass and and center of propellant mass (m) (negative)\n",
        "    \"powerOffDrag\": (\n",
        "        0.9081 / 1.05,\n",
        "        0.033,\n",
        "    ),  # Multiplier for rocket's drag curve. Usually has a mean value of 1 and a uncertainty of 5% to 10%\n",
        "    \"powerOnDrag\": (\n",
        "        0.9081 / 1.05,\n",
        "        0.033,\n",
        "    ),  # Multiplier for rocket's drag curve. Usually has a mean value of 1 and a uncertainty of 5% to 10%\n",
        "    \"noseLength\": (0.274, 0.001),  # Rocket's nose cone length (m)\n",
        "    \"noseDistanceToCM\": (\n",
        "        1.134,\n",
        "        0.001,\n",
        "    ),  # Axial distance between rocket's center of dry mass and nearest point in its nose cone (m)\n",
        "    \"finSpan\": (0.077, 0.0005),  # Fin span (m)\n",
        "    \"finRootChord\": (0.058, 0.0005),  # Fin root chord (m)\n",
        "    \"finTipChord\": (0.018, 0.0005),  # Fin tip chord (m)\n",
        "    \"finDistanceToCM\": (\n",
        "        -0.906,\n",
        "        0.001,\n",
        "    ),  # Axial distance between rocket's center of dry mass and nearest point in its fin (m)\n",
        "    # Launch and Environment Details - run help(Environment) and help(Flight) for more information\n",
        "    \"inclination\": (\n",
        "        84.7,\n",
        "        1,\n",
        "    ),  # Launch rail inclination angle relative to the horizontal plane (degrees)\n",
        "    \"heading\": (53, 2),  # Launch rail heading relative to north (degrees)\n",
        "    \"railLength\": (5.7, 0.0005),  # Launch rail length (m)\n",
        "    \"ensembleMember\": list(range(10)),  # Members of the ensemble forecast to be used\n",
        "    # Parachute Details - run help(Rocket) for more information\n",
        "    \"CdSDrogue\": (\n",
        "        0.349 * 1.3,\n",
        "        0.07,\n",
        "    ),  # Drag coefficient times reference area for the drogue chute (m^2)\n",
        "    \"lag_rec\": (\n",
        "        1,\n",
        "        0.5,\n",
        "    ),  # Time delay between parachute ejection signal is detected and parachute is inflated (s)\n",
        "    # Electronic Systems Details - run help(Rocket) for more information\n",
        "    \"lag_se\": (\n",
        "        0.73,\n",
        "        0.16,\n",
        "    ),  # Time delay between sensor signal is received and ejection signal is fired (s)\n",
        "}\n"
      ]
    },
    {
      "cell_type": "markdown",
      "metadata": {
        "id": "EJCbP69TpOQG"
      },
      "source": [
        "## Creating a Flight Settings Generator\n",
        "\n",
        "Now, we create a generator function which will yield all the necessary inputs for a single flight simulation. Each generated input will be randomly generated according to the `analysis_parameters` dicitionary set up above.\n",
        "\n",
        "This is just a helper function to make the code clearer."
      ]
    },
    {
      "cell_type": "code",
      "execution_count": null,
      "metadata": {
        "id": "5XCL9JaIpOQH"
      },
      "outputs": [],
      "source": [
        "def flight_settings(analysis_parameters, total_number):\n",
        "    i = 0\n",
        "    while i < total_number:\n",
        "        # Generate a flight setting\n",
        "        flight_setting = {}\n",
        "        for parameter_key, parameter_value in analysis_parameters.items():\n",
        "            if type(parameter_value) is tuple:\n",
        "                flight_setting[parameter_key] = normal(*parameter_value)\n",
        "            else:\n",
        "                flight_setting[parameter_key] = choice(parameter_value)\n",
        "\n",
        "        # Skip if certain values are negative, which happens due to the normal curve but isnt realistic\n",
        "        if flight_setting[\"lag_rec\"] < 0 or flight_setting[\"lag_se\"] < 0:\n",
        "            continue\n",
        "\n",
        "        # Update counter\n",
        "        i += 1\n",
        "        # Yield a flight setting\n",
        "        yield flight_setting\n"
      ]
    },
    {
      "cell_type": "markdown",
      "metadata": {
        "id": "FtdRXCVHpOQO"
      },
      "source": [
        "## Creating an Export Function\n",
        "\n",
        "Monte Carlo analyses usually contain data from thousands or tens of thousands of simulations. They can easily take hours to run. Therefore, it is very important to save our outputs to a file during the analysis. This way, if something happens, we do not lose our progress.\n",
        "\n",
        "These next functions take care of that. They export the simulation data to three different files:\n",
        "- `dispersion_input_file`: A file where each line is a json converted dictionary of flight setting inputs to run a single trajectory simulation;\n",
        "- `dispersion_output_file`: A file where each line is a json converted dictionary containing the main outputs of a single simulation, such as apogee altitute and maximum velocity;\n",
        "- `dispersion_error_file`: A file to store the inputs of simulations which raised errors. This can help us debug these simulations later on."
      ]
    },
    {
      "cell_type": "code",
      "execution_count": null,
      "metadata": {
        "id": "1eC2p3jEpOQO"
      },
      "outputs": [],
      "source": [
        "def export_flight_data(flight_setting, flight_data, exec_time):\n",
        "    # Generate flight results\n",
        "    flight_result = {\n",
        "        \"outOfRailTime\": flight_data.outOfRailTime,\n",
        "        \"outOfRailVelocity\": flight_data.outOfRailVelocity,\n",
        "        \"apogeeTime\": flight_data.apogeeTime,\n",
        "        \"apogeeAltitude\": flight_data.apogee - Env.elevation,\n",
        "        \"apogeeX\": flight_data.apogeeX,\n",
        "        \"apogeeY\": flight_data.apogeeY,\n",
        "        \"impactTime\": flight_data.tFinal,\n",
        "        \"impactX\": flight_data.xImpact,\n",
        "        \"impactY\": flight_data.yImpact,\n",
        "        \"impactVelocity\": flight_data.impactVelocity,\n",
        "        \"initialStaticMargin\": flight_data.rocket.staticMargin(0),\n",
        "        \"outOfRailStaticMargin\": flight_data.rocket.staticMargin(\n",
        "            TestFlight.outOfRailTime\n",
        "        ),\n",
        "        \"finalStaticMargin\": flight_data.rocket.staticMargin(\n",
        "            TestFlight.rocket.motor.burnOutTime\n",
        "        ),\n",
        "        \"numberOfEvents\": len(flight_data.parachuteEvents),\n",
        "        \"executionTime\": exec_time,\n",
        "    }\n",
        "\n",
        "    # Calculate maximum reached velocity\n",
        "    sol = np.array(flight_data.solution)\n",
        "    flight_data.vx = Function(\n",
        "        sol[:, [0, 4]], \"Time (s)\", \"Vx (m/s)\", \"linear\", extrapolation=\"natural\"\n",
        "    )\n",
        "    flight_data.vy = Function(\n",
        "        sol[:, [0, 5]], \"Time (s)\", \"Vy (m/s)\", \"linear\", extrapolation=\"natural\"\n",
        "    )\n",
        "    flight_data.vz = Function(\n",
        "        sol[:, [0, 6]], \"Time (s)\", \"Vz (m/s)\", \"linear\", extrapolation=\"natural\"\n",
        "    )\n",
        "    flight_data.v = (\n",
        "        flight_data.vx**2 + flight_data.vy**2 + flight_data.vz**2\n",
        "    ) ** 0.5\n",
        "    flight_data.maxVel = np.amax(flight_data.v.source[:, 1])\n",
        "    flight_result[\"maxVelocity\"] = flight_data.maxVel\n",
        "\n",
        "    # Take care of parachute results\n",
        "    if len(flight_data.parachuteEvents) > 0:\n",
        "        flight_result[\"drogueTriggerTime\"] = flight_data.parachuteEvents[0][0]\n",
        "        flight_result[\"drogueInflatedTime\"] = (\n",
        "            flight_data.parachuteEvents[0][0] + flight_data.parachuteEvents[0][1].lag\n",
        "        )\n",
        "        flight_result[\"drogueInflatedVelocity\"] = flight_data.v(\n",
        "            flight_data.parachuteEvents[0][0] + flight_data.parachuteEvents[0][1].lag\n",
        "        )\n",
        "    else:\n",
        "        flight_result[\"drogueTriggerTime\"] = 0\n",
        "        flight_result[\"drogueInflatedTime\"] = 0\n",
        "        flight_result[\"drogueInflatedVelocity\"] = 0\n",
        "\n",
        "    # Write flight setting and results to file\n",
        "    dispersion_input_file.write(str(flight_setting) + \"\\n\")\n",
        "    dispersion_output_file.write(str(flight_result) + \"\\n\")\n",
        "\n",
        "\n",
        "def export_flight_error(flight_setting):\n",
        "    dispersion_error_file.write(str(flight_setting) + \"\\n\")\n"
      ]
    },
    {
      "cell_type": "markdown",
      "metadata": {
        "id": "GX6pB4Y7pOQQ"
      },
      "source": [
        "## Simulating Each Flight Setting\n",
        "\n",
        "Finally, we can start running some simulations!\n",
        "\n",
        "We start by defining the file name we want to use. Then, we specifiy how many simulations we would like to run by setting the `number_of_simulations` variable.\n",
        "\n",
        "It is good practice to run something in the order of 100 simulations first, to check for any possible errors in the code. Once we are confident that everything is working well, we increase the number of simulations to something in the range of 5000 to 50000.\n",
        "\n",
        "We will loop throught all flight settings, creating the environment, rocket and motor classes with the data of the analysis parameters.\n",
        "For the power off and on drag and thrust curve user should have in hands the .csv (or .eng for comercial motor's thrust curve).\n",
        "\n",
        "**Tip**: A better practice is openning the files in \"append\" mode, this way we can acumulate our simulations. To do this, just change the 'a' (write) argument of the `open` function in the third, fourth and fifth line of code to `a` (append)."
      ]
    },
    {
      "cell_type": "code",
      "execution_count": null,
      "metadata": {
        "colab": {
          "base_uri": "https://localhost:8080/",
          "height": 34
        },
        "id": "GILiaO30pOQS",
        "outputId": "5a2ae15d-5c16-4ae0-f28b-165730d2419d"
      },
      "outputs": [],
      "source": [
        "# Basic analysis info\n",
        "filename = \"dispersion_analysis_outputs/valetudo_rocket_v0\"\n",
        "number_of_simulations = 20000\n",
        "\n",
        "# Create data files for inputs, outputs and error logging\n",
        "dispersion_error_file = open(str(filename) + \".disp_errors.txt\", \"w\")\n",
        "dispersion_input_file = open(str(filename) + \".disp_inputs.txt\", \"w\")\n",
        "dispersion_output_file = open(str(filename) + \".disp_outputs.txt\", \"w\")\n",
        "\n",
        "# Initialize counter and timer\n",
        "i = 0\n",
        "\n",
        "initial_wall_time = time()\n",
        "initial_cpu_time = process_time()\n",
        "\n",
        "# Define basic Environment object\n",
        "Env = Environment(\n",
        "    railLength=5.7, date=(2019, 8, 10, 21), latitude=-23.363611, longitude=-48.011389\n",
        ")\n",
        "Env.setElevation(668)\n",
        "Env.maxExpectedHeight = 1500\n",
        "Env.setAtmosphericModel(\n",
        "    type=\"Ensemble\",\n",
        "    file=\"dispersion_analysis_inputs/LASC2019_reanalysis.nc\",\n",
        "    dictionary=\"ECMWF\",\n",
        ")\n",
        "\n",
        "# Set up parachutes. This rocket, named Valetudo, only has a drogue chute.\n",
        "def drogueTrigger(p, y):\n",
        "    # Check if rocket is going down, i.e. if it has passed the apogee\n",
        "    vertical_velocity = y[5]\n",
        "    # Return true to activate parachute once the vertical velocity is negative\n",
        "    return True if vertical_velocity < 0 else False\n",
        "\n",
        "\n",
        "# Iterate over flight settings\n",
        "out = display(\"Starting\", display_id=True)\n",
        "for setting in flight_settings(analysis_parameters, number_of_simulations):\n",
        "    start_time = process_time()\n",
        "    i += 1\n",
        "\n",
        "    # Update environment object\n",
        "    Env.selectEnsembleMember(setting[\"ensembleMember\"])\n",
        "    Env.railLength = setting[\"railLength\"]\n",
        "\n",
        "    # Create motor\n",
        "    Keron = SolidMotor(\n",
        "        thrustSource=\"dispersion_analysis_inputs/thrustCurve.csv\",\n",
        "        burnOutTime=5.274,\n",
        "        reshapeThrustCurve=(setting[\"burnOutTime\"], setting[\"impulse\"]),\n",
        "        nozzleRadius=setting[\"nozzleRadius\"],\n",
        "        throatRadius=setting[\"throatRadius\"],\n",
        "        grainsCenterOfMassPosition=setting[\"distanceRocketPropellant\"],\n",
        "        grainNumber=6,\n",
        "        grainSeparation=setting[\"grainSeparation\"],\n",
        "        grainDensity=setting[\"grainDensity\"],\n",
        "        grainOuterRadius=setting[\"grainOuterRadius\"],\n",
        "        grainInitialInnerRadius=setting[\"grainInitialInnerRadius\"],\n",
        "        grainInitialHeight=setting[\"grainInitialHeight\"],\n",
        "        interpolationMethod=\"linear\",\n",
        "        nozzlePosition=setting[\"distanceRocketNozzle\"],\n",
        "        coordinateSystemOrientation=\"nozzleToCombustionChamber\",\n",
        "    )\n",
        "    # Create rocket\n",
        "    Valetudo = Rocket(\n",
        "        radius=setting[\"radius\"],\n",
        "        mass=setting[\"rocketMass\"],\n",
        "        inertiaI=setting[\"inertiaI\"],\n",
        "        inertiaZ=setting[\"inertiaZ\"],\n",
        "        powerOffDrag=\"dispersion_analysis_inputs/Cd_PowerOff.csv\",\n",
        "        powerOnDrag=\"dispersion_analysis_inputs/Cd_PowerOn.csv\",\n",
        "        centerOfDryMassPosition=0,\n",
        "        coordinateSystemOrientation=\"tailToNose\",\n",
        "    )\n",
        "    Valetudo.setRailButtons([0.224, -0.93], 30)\n",
        "\n",
        "    Valetudo.addMotor(Keron, position=setting[\"distanceRocketNozzle\"])\n",
        "\n",
        "    # Edit rocket drag\n",
        "    Valetudo.powerOffDrag *= setting[\"powerOffDrag\"]\n",
        "    Valetudo.powerOnDrag *= setting[\"powerOnDrag\"]\n",
        "    # Add rocket nose, fins and tail\n",
        "    NoseCone = Valetudo.addNose(\n",
        "        length=setting[\"noseLength\"],\n",
        "        kind=\"vonKarman\",\n",
        "        position=setting[\"noseDistanceToCM\"] + setting[\"noseLength\"],\n",
        "    )\n",
        "    FinSet = Valetudo.addTrapezoidalFins(\n",
        "        n=3,\n",
        "        span=setting[\"finSpan\"],\n",
        "        rootChord=setting[\"finRootChord\"],\n",
        "        tipChord=setting[\"finTipChord\"],\n",
        "        position=setting[\"finDistanceToCM\"],\n",
        "        cantAngle=0,\n",
        "        airfoil=None,\n",
        "    )\n",
        "    # Add parachute\n",
        "    Drogue = Valetudo.addParachute(\n",
        "        \"Drogue\",\n",
        "        CdS=setting[\"CdSDrogue\"],\n",
        "        trigger=drogueTrigger,\n",
        "        samplingRate=105,\n",
        "        lag=setting[\"lag_rec\"] + setting[\"lag_se\"],\n",
        "        noise=(0, 8.3, 0.5),\n",
        "    )\n",
        "\n",
        "    # Run trajectory simulation\n",
        "    try:\n",
        "        TestFlight = Flight(\n",
        "            rocket=Valetudo,\n",
        "            environment=Env,\n",
        "            inclination=setting[\"inclination\"],\n",
        "            heading=setting[\"heading\"],\n",
        "            maxTime=600,\n",
        "        )\n",
        "        export_flight_data(setting, TestFlight, process_time() - start_time)\n",
        "    except Exception as E:\n",
        "        print(E)\n",
        "        export_flight_error(setting)\n",
        "\n",
        "    # Register time\n",
        "    out.update(\n",
        "        f\"Curent iteration: {i:06d} | Average Time per Iteration: {(process_time() - initial_cpu_time)/i:2.6f} s\"\n",
        "    )\n",
        "\n",
        "# Done\n",
        "\n",
        "## Print and save total time\n",
        "final_string = f\"Completed {i} iterations successfully. Total CPU time: {process_time() - initial_cpu_time} s. Total wall time: {time() - initial_wall_time} s\"\n",
        "out.update(final_string)\n",
        "dispersion_input_file.write(final_string + \"\\n\")\n",
        "dispersion_output_file.write(final_string + \"\\n\")\n",
        "dispersion_error_file.write(final_string + \"\\n\")\n",
        "\n",
        "## Close files\n",
        "dispersion_input_file.close()\n",
        "dispersion_output_file.close()\n",
        "dispersion_error_file.close()\n"
      ]
    },
    {
      "cell_type": "markdown",
      "metadata": {},
      "source": [
        "## Post-processing Monte Carlo Dispersion Results\n",
        "\n",
        "Now that we have finish running thousands of simulations, it is time to process the results and get some nice graphs out of them! "
      ]
    },
    {
      "cell_type": "markdown",
      "metadata": {
        "id": "X8ewOccUpOQb"
      },
      "source": [
        "### Importing Dispersion Analysis Saved Data\n",
        "\n",
        "We start by loading the file which stores the outputs."
      ]
    },
    {
      "cell_type": "code",
      "execution_count": null,
      "metadata": {
        "colab": {
          "base_uri": "https://localhost:8080/"
        },
        "id": "-7qgTJzRpOQb",
        "outputId": "76d2cecd-a09f-429f-cca2-f4e03e39d49e"
      },
      "outputs": [],
      "source": [
        "filename = \"dispersion_analysis_outputs/valetudo_rocket_v0\"\n",
        "\n",
        "# Initialize variable to store all results\n",
        "dispersion_general_results = []\n",
        "\n",
        "dispersion_results = {\n",
        "    \"outOfRailTime\": [],\n",
        "    \"outOfRailVelocity\": [],\n",
        "    \"apogeeTime\": [],\n",
        "    \"apogeeAltitude\": [],\n",
        "    \"apogeeX\": [],\n",
        "    \"apogeeY\": [],\n",
        "    \"impactTime\": [],\n",
        "    \"impactX\": [],\n",
        "    \"impactY\": [],\n",
        "    \"impactVelocity\": [],\n",
        "    \"initialStaticMargin\": [],\n",
        "    \"outOfRailStaticMargin\": [],\n",
        "    \"finalStaticMargin\": [],\n",
        "    \"numberOfEvents\": [],\n",
        "    \"maxVelocity\": [],\n",
        "    \"drogueTriggerTime\": [],\n",
        "    \"drogueInflatedTime\": [],\n",
        "    \"drogueInflatedVelocity\": [],\n",
        "    \"executionTime\": [],\n",
        "}\n",
        "\n",
        "# Get all dispersion results\n",
        "# Get file\n",
        "dispersion_output_file = open(str(filename) + \".disp_outputs.txt\", \"r+\")\n",
        "\n",
        "# Read each line of the file and convert to dict\n",
        "for line in dispersion_output_file:\n",
        "    # Skip comments lines\n",
        "    if line[0] != \"{\":\n",
        "        continue\n",
        "    # Eval results and store them\n",
        "    flight_result = eval(line)\n",
        "    dispersion_general_results.append(flight_result)\n",
        "    for parameter_key, parameter_value in flight_result.items():\n",
        "        dispersion_results[parameter_key].append(parameter_value)\n",
        "\n",
        "# Close data file\n",
        "dispersion_output_file.close()\n",
        "\n",
        "# Print number of flights simulated\n",
        "N = len(dispersion_general_results)\n",
        "print(\"Number of simulations: \", N)\n"
      ]
    },
    {
      "cell_type": "markdown",
      "metadata": {
        "id": "ioeUkzPipOQe"
      },
      "source": [
        "## Dispersion Results\n",
        "\n",
        "Now, we plot the histogram for every single output. This shows how are outputs behave. Valuable statistical data can be calculated based on them."
      ]
    },
    {
      "cell_type": "markdown",
      "metadata": {
        "id": "QDy8KaJ8pOQg"
      },
      "source": [
        "### Out of Rail Time"
      ]
    },
    {
      "cell_type": "code",
      "execution_count": null,
      "metadata": {
        "colab": {
          "base_uri": "https://localhost:8080/",
          "height": 607
        },
        "id": "1JQSzd5cpOQh",
        "outputId": "455abcdf-9dd7-4689-9523-50154c7fb302"
      },
      "outputs": [],
      "source": [
        "print(\n",
        "    f'Out of Rail Time -         Mean Value: {np.mean(dispersion_results[\"outOfRailTime\"]):0.3f} s'\n",
        ")\n",
        "print(\n",
        "    f'Out of Rail Time - Standard Deviation: {np.std(dispersion_results[\"outOfRailTime\"]):0.3f} s'\n",
        ")\n",
        "\n",
        "plt.figure()\n",
        "plt.hist(dispersion_results[\"outOfRailTime\"], bins=int(N**0.5))\n",
        "plt.title(\"Out of Rail Time\")\n",
        "plt.xlabel(\"Time (s)\")\n",
        "plt.ylabel(\"Number of Occurences\")\n",
        "plt.show()\n",
        "\n",
        "# You can also use Plotly instead of Matplotlib if you wish!\n",
        "# import plotly.express as px\n",
        "# fig1 = px.histogram(\n",
        "#     x=dispersion_results[\"outOfRailTime\"],\n",
        "#     title='Out of Rail Time',\n",
        "#     nbins=int(N**0.5)\n",
        "# )\n",
        "# fig1.update_layout(\n",
        "#     xaxis_title_text='Time (s)',\n",
        "#     yaxis_title_text='Number of occurences'\n",
        "# )\n"
      ]
    },
    {
      "cell_type": "markdown",
      "metadata": {
        "id": "-9u9RIaqpOQl"
      },
      "source": [
        "### Out of Rail Velocity"
      ]
    },
    {
      "cell_type": "code",
      "execution_count": null,
      "metadata": {
        "colab": {
          "base_uri": "https://localhost:8080/",
          "height": 607
        },
        "id": "jE23vILMpOQm",
        "outputId": "aa04f5a4-26f2-47e8-831a-41d3e76b616f"
      },
      "outputs": [],
      "source": [
        "print(\n",
        "    f'Out of Rail Velocity -         Mean Value: {np.mean(dispersion_results[\"outOfRailVelocity\"]):0.3f} m/s'\n",
        ")\n",
        "print(\n",
        "    f'Out of Rail Velocity - Standard Deviation: {np.std(dispersion_results[\"outOfRailVelocity\"]):0.3f} m/s'\n",
        ")\n",
        "\n",
        "plt.figure()\n",
        "plt.hist(dispersion_results[\"outOfRailVelocity\"], bins=int(N**0.5))\n",
        "plt.title(\"Out of Rail Velocity\")\n",
        "plt.xlabel(\"Velocity (m/s)\")\n",
        "plt.ylabel(\"Number of Occurences\")\n",
        "plt.show()\n"
      ]
    },
    {
      "cell_type": "markdown",
      "metadata": {
        "id": "tExJzLhDpOQp"
      },
      "source": [
        "### Apogee Time"
      ]
    },
    {
      "cell_type": "code",
      "execution_count": null,
      "metadata": {
        "colab": {
          "base_uri": "https://localhost:8080/",
          "height": 607
        },
        "id": "l8zjT_VjpOQq",
        "outputId": "1c15fe12-afae-4035-f085-7d82e61d24d9"
      },
      "outputs": [],
      "source": [
        "print(\n",
        "    f'Apogee Time -         Mean Value: {np.mean(dispersion_results[\"apogeeTime\"]):0.3f} s'\n",
        ")\n",
        "print(\n",
        "    f'Apogee Time - Standard Deviation: {np.std(dispersion_results[\"apogeeTime\"]):0.3f} s'\n",
        ")\n",
        "\n",
        "plt.figure()\n",
        "plt.hist(dispersion_results[\"apogeeTime\"], bins=int(N**0.5))\n",
        "plt.title(\"Apogee Time\")\n",
        "plt.xlabel(\"Time (s)\")\n",
        "plt.ylabel(\"Number of Occurences\")\n",
        "plt.show()\n"
      ]
    },
    {
      "cell_type": "markdown",
      "metadata": {
        "id": "erNB46vApOQt"
      },
      "source": [
        "### Apogee Altitude"
      ]
    },
    {
      "cell_type": "code",
      "execution_count": null,
      "metadata": {
        "colab": {
          "base_uri": "https://localhost:8080/",
          "height": 607
        },
        "id": "gWWMoOClpOQv",
        "outputId": "88f2cf05-142c-4bb1-ce64-9879696107a7"
      },
      "outputs": [],
      "source": [
        "print(\n",
        "    f'Apogee Altitude -         Mean Value: {np.mean(dispersion_results[\"apogeeAltitude\"]):0.3f} m'\n",
        ")\n",
        "print(\n",
        "    f'Apogee Altitude - Standard Deviation: {np.std(dispersion_results[\"apogeeAltitude\"]):0.3f} m'\n",
        ")\n",
        "\n",
        "plt.figure()\n",
        "plt.hist(dispersion_results[\"apogeeAltitude\"], bins=int(N**0.5))\n",
        "plt.title(\"Apogee Altitude\")\n",
        "plt.xlabel(\"Altitude (m)\")\n",
        "plt.ylabel(\"Number of Occurences\")\n",
        "plt.show()\n",
        "\n",
        "# Real measured apogee for Valetudo = 860 m\n"
      ]
    },
    {
      "cell_type": "markdown",
      "metadata": {
        "id": "7bBvFJ5xpOQ1"
      },
      "source": [
        "### Apogee X Position"
      ]
    },
    {
      "cell_type": "code",
      "execution_count": null,
      "metadata": {
        "colab": {
          "base_uri": "https://localhost:8080/",
          "height": 607
        },
        "id": "nGdsF9VppOQ3",
        "outputId": "b4f0a3aa-afa1-4942-91b8-8ad61d263244"
      },
      "outputs": [],
      "source": [
        "print(\n",
        "    f'Apogee X Position -         Mean Value: {np.mean(dispersion_results[\"apogeeX\"]):0.3f} m'\n",
        ")\n",
        "print(\n",
        "    f'Apogee X Position - Standard Deviation: {np.std(dispersion_results[\"apogeeX\"]):0.3f} m'\n",
        ")\n",
        "\n",
        "plt.figure()\n",
        "plt.hist(dispersion_results[\"apogeeX\"], bins=int(N**0.5))\n",
        "plt.title(\"Apogee X Position\")\n",
        "plt.xlabel(\"Apogee X Position (m)\")\n",
        "plt.ylabel(\"Number of Occurences\")\n",
        "plt.show()\n"
      ]
    },
    {
      "cell_type": "markdown",
      "metadata": {
        "id": "-LtYxB0lpOQ8"
      },
      "source": [
        "### Apogee Y Position"
      ]
    },
    {
      "cell_type": "code",
      "execution_count": null,
      "metadata": {
        "colab": {
          "base_uri": "https://localhost:8080/",
          "height": 607
        },
        "id": "ocq6GmeNpOQ8",
        "outputId": "f3a45339-c0a6-4819-bd03-60f7fe6df963"
      },
      "outputs": [],
      "source": [
        "print(\n",
        "    f'Apogee Y Position -         Mean Value: {np.mean(dispersion_results[\"apogeeY\"]):0.3f} m'\n",
        ")\n",
        "print(\n",
        "    f'Apogee Y Position - Standard Deviation: {np.std(dispersion_results[\"apogeeY\"]):0.3f} m'\n",
        ")\n",
        "\n",
        "plt.figure()\n",
        "plt.hist(dispersion_results[\"apogeeY\"], bins=int(N**0.5))\n",
        "plt.title(\"Apogee Y Position\")\n",
        "plt.xlabel(\"Apogee Y Position (m)\")\n",
        "plt.ylabel(\"Number of Occurences\")\n",
        "plt.show()\n"
      ]
    },
    {
      "cell_type": "markdown",
      "metadata": {
        "id": "ifuJX7jYpORB"
      },
      "source": [
        "### Impact Time"
      ]
    },
    {
      "cell_type": "code",
      "execution_count": null,
      "metadata": {
        "colab": {
          "base_uri": "https://localhost:8080/",
          "height": 607
        },
        "id": "52j6t5-MpORB",
        "outputId": "9cba31b1-c731-402f-b138-df5c72521408"
      },
      "outputs": [],
      "source": [
        "print(\n",
        "    f'Impact Time -         Mean Value: {np.mean(dispersion_results[\"impactTime\"]):0.3f} s'\n",
        ")\n",
        "print(\n",
        "    f'Impact Time - Standard Deviation: {np.std(dispersion_results[\"impactTime\"]):0.3f} s'\n",
        ")\n",
        "\n",
        "plt.figure()\n",
        "plt.hist(dispersion_results[\"impactTime\"], bins=int(N**0.5))\n",
        "plt.title(\"Impact Time\")\n",
        "plt.xlabel(\"Time (s)\")\n",
        "plt.ylabel(\"Number of Occurences\")\n",
        "plt.show()\n"
      ]
    },
    {
      "cell_type": "markdown",
      "metadata": {
        "id": "mYD4EQ5spORE"
      },
      "source": [
        "### Impact X Position"
      ]
    },
    {
      "cell_type": "code",
      "execution_count": null,
      "metadata": {
        "colab": {
          "base_uri": "https://localhost:8080/",
          "height": 607
        },
        "id": "uzL8-1UGpORF",
        "outputId": "5c74f8d1-b909-44cf-a5c9-2f1b5e9dda1d"
      },
      "outputs": [],
      "source": [
        "print(\n",
        "    f'Impact X Position -         Mean Value: {np.mean(dispersion_results[\"impactX\"]):0.3f} m'\n",
        ")\n",
        "print(\n",
        "    f'Impact X Position - Standard Deviation: {np.std(dispersion_results[\"impactX\"]):0.3f} m'\n",
        ")\n",
        "\n",
        "plt.figure()\n",
        "plt.hist(dispersion_results[\"impactX\"], bins=int(N**0.5))\n",
        "plt.title(\"Impact X Position\")\n",
        "plt.xlabel(\"Impact X Position (m)\")\n",
        "plt.ylabel(\"Number of Occurences\")\n",
        "plt.show()\n"
      ]
    },
    {
      "cell_type": "markdown",
      "metadata": {
        "id": "ajI4vr7QpORL"
      },
      "source": [
        "### Impact Y Position"
      ]
    },
    {
      "cell_type": "code",
      "execution_count": null,
      "metadata": {
        "colab": {
          "base_uri": "https://localhost:8080/",
          "height": 607
        },
        "id": "Q-ghmNVopORM",
        "outputId": "cd0c81a8-a3fc-4710-cadf-a20cf0882bec"
      },
      "outputs": [],
      "source": [
        "print(\n",
        "    f'Impact Y Position -         Mean Value: {np.mean(dispersion_results[\"impactY\"]):0.3f} m'\n",
        ")\n",
        "print(\n",
        "    f'Impact Y Position - Standard Deviation: {np.std(dispersion_results[\"impactY\"]):0.3f} m'\n",
        ")\n",
        "\n",
        "plt.figure()\n",
        "plt.hist(dispersion_results[\"impactY\"], bins=int(N**0.5))\n",
        "plt.title(\"Impact Y Position\")\n",
        "plt.xlabel(\"Impact Y Position (m)\")\n",
        "plt.ylabel(\"Number of Occurences\")\n",
        "plt.show()\n"
      ]
    },
    {
      "cell_type": "markdown",
      "metadata": {
        "id": "H7_H_eeXpORP"
      },
      "source": [
        "### Impact Velocity"
      ]
    },
    {
      "cell_type": "code",
      "execution_count": null,
      "metadata": {
        "colab": {
          "base_uri": "https://localhost:8080/",
          "height": 607
        },
        "id": "Ryx7KEEVpORP",
        "outputId": "90cdcf97-affc-4f09-ed2a-9b854257a8a0"
      },
      "outputs": [],
      "source": [
        "print(\n",
        "    f'Impact Velocity -         Mean Value: {np.mean(dispersion_results[\"impactVelocity\"]):0.3f} m/s'\n",
        ")\n",
        "print(\n",
        "    f'Impact Velocity - Standard Deviation: {np.std(dispersion_results[\"impactVelocity\"]):0.3f} m/s'\n",
        ")\n",
        "\n",
        "plt.figure()\n",
        "plt.hist(dispersion_results[\"impactVelocity\"], bins=int(N**0.5))\n",
        "plt.title(\"Impact Velocity\")\n",
        "# plt.grid()\n",
        "plt.xlim(-35, 0)\n",
        "plt.xlabel(\"Velocity (m/s)\")\n",
        "plt.ylabel(\"Number of Occurences\")\n",
        "plt.show()\n"
      ]
    },
    {
      "cell_type": "markdown",
      "metadata": {
        "id": "9m19OV9upORS"
      },
      "source": [
        "### Static Margin"
      ]
    },
    {
      "cell_type": "code",
      "execution_count": null,
      "metadata": {
        "colab": {
          "base_uri": "https://localhost:8080/",
          "height": 675
        },
        "id": "a2Tpo9hjpORT",
        "outputId": "94129858-cd6b-4af6-8f88-66923455a566"
      },
      "outputs": [],
      "source": [
        "print(\n",
        "    f'Initial Static Margin -             Mean Value: {np.mean(dispersion_results[\"initialStaticMargin\"]):0.3f} c'\n",
        ")\n",
        "print(\n",
        "    f'Initial Static Margin -     Standard Deviation: {np.std(dispersion_results[\"initialStaticMargin\"]):0.3f} c'\n",
        ")\n",
        "\n",
        "print(\n",
        "    f'Out of Rail Static Margin -         Mean Value: {np.mean(dispersion_results[\"outOfRailStaticMargin\"]):0.3f} c'\n",
        ")\n",
        "print(\n",
        "    f'Out of Rail Static Margin - Standard Deviation: {np.std(dispersion_results[\"outOfRailStaticMargin\"]):0.3f} c'\n",
        ")\n",
        "\n",
        "print(\n",
        "    f'Final Static Margin -               Mean Value: {np.mean(dispersion_results[\"finalStaticMargin\"]):0.3f} c'\n",
        ")\n",
        "print(\n",
        "    f'Final Static Margin -       Standard Deviation: {np.std(dispersion_results[\"finalStaticMargin\"]):0.3f} c'\n",
        ")\n",
        "\n",
        "plt.figure()\n",
        "plt.hist(dispersion_results[\"initialStaticMargin\"], label=\"Initial\", bins=int(N**0.5))\n",
        "plt.hist(\n",
        "    dispersion_results[\"outOfRailStaticMargin\"], label=\"Out of Rail\", bins=int(N**0.5)\n",
        ")\n",
        "plt.hist(dispersion_results[\"finalStaticMargin\"], label=\"Final\", bins=int(N**0.5))\n",
        "plt.legend()\n",
        "plt.title(\"Static Margin\")\n",
        "plt.xlabel(\"Static Margin (c)\")\n",
        "plt.ylabel(\"Number of Occurences\")\n",
        "plt.show()\n"
      ]
    },
    {
      "cell_type": "markdown",
      "metadata": {
        "id": "mQzQELcJpORX"
      },
      "source": [
        "### Maximum Velocity"
      ]
    },
    {
      "cell_type": "code",
      "execution_count": null,
      "metadata": {
        "colab": {
          "base_uri": "https://localhost:8080/",
          "height": 607
        },
        "id": "nOu1O8MXpORY",
        "outputId": "7510aec8-7b73-4751-f033-8367cd0c9bdc"
      },
      "outputs": [],
      "source": [
        "print(\n",
        "    f'Maximum Velocity -         Mean Value: {np.mean(dispersion_results[\"maxVelocity\"]):0.3f} m/s'\n",
        ")\n",
        "print(\n",
        "    f'Maximum Velocity - Standard Deviation: {np.std(dispersion_results[\"maxVelocity\"]):0.3f} m/s'\n",
        ")\n",
        "\n",
        "plt.figure()\n",
        "plt.hist(dispersion_results[\"maxVelocity\"], bins=int(N**0.5))\n",
        "plt.title(\"Maximum Velocity\")\n",
        "plt.xlabel(\"Velocity (m/s)\")\n",
        "plt.ylabel(\"Number of Occurences\")\n",
        "plt.show()\n"
      ]
    },
    {
      "cell_type": "markdown",
      "metadata": {
        "id": "7MUVLAM-pORb"
      },
      "source": [
        "### Number of Parachute Events\n",
        "\n",
        "This is usefull to check if the parachute was triggered in every flight."
      ]
    },
    {
      "cell_type": "code",
      "execution_count": null,
      "metadata": {
        "colab": {
          "base_uri": "https://localhost:8080/",
          "height": 607
        },
        "id": "yhcWi2kCpORb",
        "outputId": "dee54569-8213-46cc-e287-9fffd2b8e43c"
      },
      "outputs": [],
      "source": [
        "plt.figure()\n",
        "plt.hist(dispersion_results[\"numberOfEvents\"])\n",
        "plt.title(\"Parachute Events\")\n",
        "plt.xlabel(\"Number of Parachute Events\")\n",
        "plt.ylabel(\"Number of Occurences\")\n",
        "plt.show()\n"
      ]
    },
    {
      "cell_type": "markdown",
      "metadata": {
        "id": "4LpDYGpfpORf"
      },
      "source": [
        "### Drogue Parachute Trigger Time"
      ]
    },
    {
      "cell_type": "code",
      "execution_count": null,
      "metadata": {
        "colab": {
          "base_uri": "https://localhost:8080/",
          "height": 607
        },
        "id": "lvCksZG8pORf",
        "outputId": "3efd19ed-11e9-41d1-8e66-04da384665ce"
      },
      "outputs": [],
      "source": [
        "print(\n",
        "    f'Drogue Parachute Trigger Time -         Mean Value: {np.mean(dispersion_results[\"drogueTriggerTime\"]):0.3f} s'\n",
        ")\n",
        "print(\n",
        "    f'Drogue Parachute Trigger Time - Standard Deviation: {np.std(dispersion_results[\"drogueTriggerTime\"]):0.3f} s'\n",
        ")\n",
        "\n",
        "plt.figure()\n",
        "plt.hist(dispersion_results[\"drogueTriggerTime\"], bins=int(N**0.5))\n",
        "plt.title(\"Drogue Parachute Trigger Time\")\n",
        "plt.xlabel(\"Time (s)\")\n",
        "plt.ylabel(\"Number of Occurences\")\n",
        "plt.show()\n"
      ]
    },
    {
      "cell_type": "markdown",
      "metadata": {
        "id": "nKSzDWi7pORi"
      },
      "source": [
        "### Drogue Parachute Fully Inflated Time"
      ]
    },
    {
      "cell_type": "code",
      "execution_count": null,
      "metadata": {
        "colab": {
          "base_uri": "https://localhost:8080/",
          "height": 607
        },
        "id": "KCYKVFYXpORj",
        "outputId": "8ae49853-0f08-4bf6-9bd8-91a7c9a9448d"
      },
      "outputs": [],
      "source": [
        "print(\n",
        "    f'Drogue Parachute Fully Inflated Time -         Mean Value: {np.mean(dispersion_results[\"drogueInflatedTime\"]):0.3f} s'\n",
        ")\n",
        "print(\n",
        "    f'Drogue Parachute Fully Inflated Time - Standard Deviation: {np.std(dispersion_results[\"drogueInflatedTime\"]):0.3f} s'\n",
        ")\n",
        "\n",
        "plt.figure()\n",
        "plt.hist(dispersion_results[\"drogueInflatedTime\"], bins=int(N**0.5))\n",
        "plt.title(\"Drogue Parachute Fully Inflated Time\")\n",
        "plt.xlabel(\"Time (s)\")\n",
        "plt.ylabel(\"Number of Occurences\")\n",
        "plt.show()\n"
      ]
    },
    {
      "cell_type": "markdown",
      "metadata": {
        "id": "BvMCGZYHpORn"
      },
      "source": [
        "### Drogue Parachute Fully Inflated Velocity"
      ]
    },
    {
      "cell_type": "code",
      "execution_count": null,
      "metadata": {
        "colab": {
          "base_uri": "https://localhost:8080/",
          "height": 607
        },
        "id": "KxrpPUzqpORn",
        "outputId": "9c102bdb-b805-4aa1-b3a2-1ac329c76976"
      },
      "outputs": [],
      "source": [
        "print(\n",
        "    f'Drogue Parachute Fully Inflated Velocity -         Mean Value: {np.mean(dispersion_results[\"drogueInflatedVelocity\"]):0.3f} m/s'\n",
        ")\n",
        "print(\n",
        "    f'Drogue Parachute Fully Inflated Velocity - Standard Deviation: {np.std(dispersion_results[\"drogueInflatedVelocity\"]):0.3f} m/s'\n",
        ")\n",
        "\n",
        "plt.figure()\n",
        "plt.hist(dispersion_results[\"drogueInflatedVelocity\"], bins=int(N**0.5))\n",
        "plt.title(\"Drogue Parachute Fully Inflated Velocity\")\n",
        "plt.xlabel(\"Velocity m/s)\")\n",
        "plt.ylabel(\"Number of Occurences\")\n",
        "plt.show()\n"
      ]
    },
    {
      "cell_type": "markdown",
      "metadata": {
        "id": "TlWXtnKMrlMI"
      },
      "source": [
        "### Error Ellipses\n"
      ]
    },
    {
      "cell_type": "code",
      "execution_count": null,
      "metadata": {
        "cellView": "both",
        "colab": {
          "base_uri": "https://localhost:8080/",
          "height": 837
        },
        "id": "DZRrk_bIr3iG",
        "outputId": "b4a5a583-7f53-473a-bec2-2636cdf28a7c"
      },
      "outputs": [],
      "source": [
        "# Import libraries\n",
        "from imageio import imread\n",
        "from matplotlib.patches import Ellipse\n",
        "\n",
        "# Import background map\n",
        "img = imread(\"dispersion_analysis_inputs/Valetudo_basemap_final.jpg\")\n",
        "\n",
        "# Retrieve dispersion data por apogee and impact XY position\n",
        "apogeeX = np.array(dispersion_results[\"apogeeX\"])\n",
        "apogeeY = np.array(dispersion_results[\"apogeeY\"])\n",
        "impactX = np.array(dispersion_results[\"impactX\"])\n",
        "impactY = np.array(dispersion_results[\"impactY\"])\n",
        "\n",
        "# Define function to calculate eigen values\n",
        "def eigsorted(cov):\n",
        "    vals, vecs = np.linalg.eigh(cov)\n",
        "    order = vals.argsort()[::-1]\n",
        "    return vals[order], vecs[:, order]\n",
        "\n",
        "\n",
        "# Create plot figure\n",
        "plt.figure(num=None, figsize=(8, 6), dpi=150, facecolor=\"w\", edgecolor=\"k\")\n",
        "ax = plt.subplot(111)\n",
        "\n",
        "# Calculate error ellipses for impact\n",
        "impactCov = np.cov(impactX, impactY)\n",
        "impactVals, impactVecs = eigsorted(impactCov)\n",
        "impactTheta = np.degrees(np.arctan2(*impactVecs[:, 0][::-1]))\n",
        "impactW, impactH = 2 * np.sqrt(impactVals)\n",
        "\n",
        "# Draw error ellipses for impact\n",
        "impact_ellipses = []\n",
        "for j in [1, 2, 3]:\n",
        "    impactEll = Ellipse(\n",
        "        xy=(np.mean(impactX), np.mean(impactY)),\n",
        "        width=impactW * j,\n",
        "        height=impactH * j,\n",
        "        angle=impactTheta,\n",
        "        color=\"black\",\n",
        "    )\n",
        "    impactEll.set_facecolor((0, 0, 1, 0.2))\n",
        "    impact_ellipses.append(impactEll)\n",
        "    ax.add_artist(impactEll)\n",
        "\n",
        "# Calculate error ellipses for apogee\n",
        "apogeeCov = np.cov(apogeeX, apogeeY)\n",
        "apogeeVals, apogeeVecs = eigsorted(apogeeCov)\n",
        "apogeeTheta = np.degrees(np.arctan2(*apogeeVecs[:, 0][::-1]))\n",
        "apogeeW, apogeeH = 2 * np.sqrt(apogeeVals)\n",
        "\n",
        "# Draw error ellipses for apogee\n",
        "for j in [1, 2, 3]:\n",
        "    apogeeEll = Ellipse(\n",
        "        xy=(np.mean(apogeeX), np.mean(apogeeY)),\n",
        "        width=apogeeW * j,\n",
        "        height=apogeeH * j,\n",
        "        angle=apogeeTheta,\n",
        "        color=\"black\",\n",
        "    )\n",
        "    apogeeEll.set_facecolor((0, 1, 0, 0.2))\n",
        "    ax.add_artist(apogeeEll)\n",
        "\n",
        "# Draw launch point\n",
        "plt.scatter(0, 0, s=30, marker=\"*\", color=\"black\", label=\"Launch Point\")\n",
        "# Draw apogee points\n",
        "plt.scatter(apogeeX, apogeeY, s=5, marker=\"^\", color=\"green\", label=\"Simulated Apogee\")\n",
        "# Draw impact points\n",
        "plt.scatter(\n",
        "    impactX, impactY, s=5, marker=\"v\", color=\"blue\", label=\"Simulated Landing Point\"\n",
        ")\n",
        "# Draw real landing point\n",
        "plt.scatter(\n",
        "    411.89, -61.07, s=20, marker=\"X\", color=\"red\", label=\"Measured Landing Point\"\n",
        ")\n",
        "\n",
        "plt.legend()\n",
        "\n",
        "# Add title and labels to plot\n",
        "ax.set_title(\n",
        "    \"1$\\sigma$, 2$\\sigma$ and 3$\\sigma$ Dispersion Ellipses: Apogee and Lading Points\"\n",
        ")\n",
        "ax.set_ylabel(\"North (m)\")\n",
        "ax.set_xlabel(\"East (m)\")\n",
        "\n",
        "# Add background image to plot\n",
        "# You can translate the basemap by changing dx and dy (in meters)\n",
        "dx = 0\n",
        "dy = 0\n",
        "plt.imshow(img, zorder=0, extent=[-1000 - dx, 1000 - dx, -1000 - dy, 1000 - dy])\n",
        "plt.axhline(0, color=\"black\", linewidth=0.5)\n",
        "plt.axvline(0, color=\"black\", linewidth=0.5)\n",
        "plt.xlim(-100, 700)\n",
        "plt.ylim(-300, 300)\n",
        "\n",
        "# Save plot and show result\n",
        "plt.savefig(str(filename) + \".pdf\", bbox_inches=\"tight\", pad_inches=0)\n",
        "plt.savefig(str(filename) + \".svg\", bbox_inches=\"tight\", pad_inches=0)\n",
        "plt.show()\n"
      ]
    }
  ],
  "metadata": {
    "colab": {
      "collapsed_sections": [
        "au88RN0P-bVl",
        "-9u9RIaqpOQl",
        "tExJzLhDpOQp",
        "ifuJX7jYpORB",
        "mYD4EQ5spORE",
        "ajI4vr7QpORL",
        "9m19OV9upORS",
        "mQzQELcJpORX",
        "7MUVLAM-pORb",
        "4LpDYGpfpORf",
        "nKSzDWi7pORi",
        "BvMCGZYHpORn",
        "LhPQQlpHpORq",
        "5MvfiSQZvwPK"
      ],
      "name": "Valetudo_Monte_Carlo_Dispersion_Analysis.ipynb",
      "provenance": [],
      "toc_visible": true
    },
    "kernelspec": {
      "display_name": "Python 3.10.5 64-bit",
      "language": "python",
      "name": "python3"
    },
    "language_info": {
      "name": "python",
      "version": "3.10.5"
    },
    "vscode": {
      "interpreter": {
        "hash": "26de051ba29f2982a8de78e945f0abaf191376122a1563185a90213a26c5da77"
      }
    }
  },
  "nbformat": 4,
  "nbformat_minor": 2
}<|MERGE_RESOLUTION|>--- conflicted
+++ resolved
@@ -29,24 +29,11 @@
         "On the other hand, if you are running on Google Colab, make sure to run the cell below to clone the repository and download the necessary files."
       ]
     },
-<<<<<<< HEAD
-    {
-      "cell_type": "code",
-      "execution_count": null,
-      "metadata": {},
-      "outputs": [],
-      "source": [
-        "!git clone https://github.com/giovaniceotto/RocketPy.git\n",
-        "import os\n",
-        "\n",
-        "os.chdir(\"RocketPy/docs/notebooks/dispersion_analysis\")"
-      ]
-=======
     "id": "GILiaO30pOQS",
     "outputId": "5a2ae15d-5c16-4ae0-f28b-165730d2419d"
-   },
-   "outputs": [],
-   "source": [
+  },
+  "outputs": [],
+  "source": [
     "# Basic analysis info\n",
     "filename = \"dispersion_analysis_outputs/valetudo_rocket_v0\"\n",
     "number_of_simulations = 20000\n",
@@ -185,37 +172,36 @@
     "dispersion_input_file.close()\n",
     "dispersion_output_file.close()\n",
     "dispersion_error_file.close()\n"
-   ]
+  ]
+},
+{
+  "attachments": {},
+  "cell_type": "markdown",
+  "metadata": {},
+  "source": [
+    "## Post-processing Monte Carlo Dispersion Results\n",
+    "\n",
+    "Now that we have finish running thousands of simulations, it is time to process the results and get some nice graphs out of them! "
+  ]
+},
+{
+  "attachments": {},
+  "cell_type": "markdown",
+  "metadata": {
+    "id": "X8ewOccUpOQb"
   },
-  {
-   "attachments": {},
-   "cell_type": "markdown",
-   "metadata": {},
-   "source": [
-    "## Post-processing Monte Carlo Dispersion Results\n",
-    "\n",
-    "Now that we have finish running thousands of simulations, it is time to process the results and get some nice graphs out of them! "
-   ]
-  },
-  {
-   "attachments": {},
-   "cell_type": "markdown",
-   "metadata": {
-    "id": "X8ewOccUpOQb"
-   },
-   "source": [
+  "source": [
     "### Importing Dispersion Analysis Saved Data\n",
     "\n",
     "We start by loading the file which stores the outputs."
-   ]
-  },
-  {
-   "cell_type": "code",
-   "execution_count": null,
-   "metadata": {
+  ]
+},
+{
+  "cell_type": "code",
+  "execution_count": null,
+  "metadata": {
     "colab": {
-     "base_uri": "https://localhost:8080/"
->>>>>>> 8ddf5770
+      "base_uri": "https://localhost:8080/"
     },
     {
       "cell_type": "markdown",
