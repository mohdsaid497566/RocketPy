--- conflicted
+++ resolved
@@ -18,31 +18,8 @@
 
 
 @patch("matplotlib.pyplot.show")
-<<<<<<< HEAD
-def test_motor(mock_show):
-    example_motor = SolidMotor(
-        thrust_source="data/motors/Cesaroni_M1670.eng",
-        burn_time=3.9,
-        dry_mass=1.815,
-        dry_inertia=(0.125, 0.125, 0.002),
-        center_of_dry_mass_position=0.317,
-        nozzle_position=0,
-        grain_number=5,
-        grain_density=1815,
-        nozzle_radius=33 / 1000,
-        throat_radius=11 / 1000,
-        grain_separation=5 / 1000,
-        grain_outer_radius=33 / 1000,
-        grain_initial_height=120 / 1000,
-        grains_center_of_mass_position=0.397,
-        grain_initial_inner_radius=15 / 1000,
-        interpolation_method="linear",
-        coordinate_system_orientation="nozzle_to_combustion_chamber",
-    )
-=======
 def test_motor(mock_show, cesaroni_m1670):
     """Tests the SolidMotor.all_info() method.
->>>>>>> b8b27a41
 
     Parameters
     ----------
