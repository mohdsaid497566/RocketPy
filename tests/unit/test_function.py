"""Unit tests for the Function class. Each method in tis module tests an 
individual method of the Function class. The tests are made on both the
expected behaviour and the return instances."""

from unittest.mock import patch

import matplotlib as plt
import numpy as np
import pytest

from rocketpy import Function

plt.rcParams.update({"figure.max_open_warning": 0})


@pytest.mark.parametrize("a", [-1, 0, 0.5, 1, 2, 2.5, 3.5, 4, 5])
@pytest.mark.parametrize("b", [-1, 0, 0.5, 1, 2, 2.5, 3.5, 4, 5])
def test_integral_linear_interpolation(linearly_interpolated_func, a, b):
    """Test the integral method of the Function class.

    Parameters
    ----------
    linear_func : rocketpy.Function
        A Function object created from a list of values.
    """
    # Test integral
    assert isinstance(linearly_interpolated_func.integral(a, b, numerical=True), float)
    assert np.isclose(
        linearly_interpolated_func.integral(a, b, numerical=False),
        linearly_interpolated_func.integral(a, b, numerical=True),
        atol=1e-3,
    )


@pytest.mark.parametrize("func", ["linear_func", "spline_interpolated_func"])
@pytest.mark.parametrize("a", [-1, -0.5, 0, 0.5, 1, 2, 2.5, 3.5, 4, 5])
@pytest.mark.parametrize("b", [-1, -0.5, 0, 0.5, 1, 2, 2.5, 3.5, 4, 5])
def test_integral_spline_interpolation(request, func, a, b):
    """Test the integral method of the Function class.

    Parameters
    ----------
    spline_func : rocketpy.Function
        A Function object created from a list of values.
    a : float
        Lower limit of the integral.
    b : float
        Upper limit of the integral.
    """
    # Test integral
    # Get the function from the fixture
    func = request.getfixturevalue(func)
    assert np.isclose(
        func.integral(a, b, numerical=False),
        func.integral(a, b, numerical=True),
        atol=1e-3,
    )


@pytest.mark.parametrize(
    "func_input, derivative_input, expected_derivative",
    [
        (1, 0, 0),  # Test case 1: Function(1)
        (lambda x: x, 0, 1),  # Test case 2: Function(lambda x: x)
        (lambda x: x**2, 1, 2),  # Test case 3: Function(lambda x: x**2)
    ],
)
def test_differentiate(func_input, derivative_input, expected_derivative):
    """Test the differentiate method of the Function class.

    Parameters
    ----------
    func_input : function
        A function object created from a list of values.
    derivative_input : int
        Point at which to differentiate.
    expected_derivative : float
        Expected value of the derivative.
    """
    func = Function(func_input)
    assert isinstance(func.differentiate(derivative_input), float)
    assert np.isclose(func.differentiate(derivative_input), expected_derivative)


@pytest.mark.parametrize(
    "func_input, derivative_input, expected_first_derivative",
    [
        (1, 0, 0),  # Test case 1: Function(1)
        (lambda x: x, 0, 1),  # Test case 2: Function(lambda x: x)
        (lambda x: x**2, 1, 2),  # Test case 3: Function(lambda x: x**2)
        (lambda x: -(x**3), 2, -12),  # Test case 4: Function(lambda x: -x**3)
    ],
)
def test_differentiate_complex_step(
    func_input, derivative_input, expected_first_derivative
):
    """Test the differentiate_complex_step method of the Function class.

    Parameters
    ----------
    func_input : function
        A function object created from a list of values.
    derivative_input : int
        Point at which to differentiate.
    expected_derivative : float
        Expected value of the derivative.
    """
    func = Function(func_input)
    assert isinstance(func.differentiate_complex_step(x=derivative_input), float)
    assert np.isclose(
        func.differentiate_complex_step(x=derivative_input, order=1),
        expected_first_derivative,
    )


def test_get_value():
    """Tests the get_value method of the Function class.
    Both with respect to return instances and expected behaviour.
    """
    func = Function(lambda x: 2 * x)
    assert isinstance(func.get_value(1), (int, float))


def test_identity_function():
    """Tests the identity_function method of the Function class.
    Both with respect to return instances and expected behaviour.
    """

    func = Function(lambda x: x**2)
    assert isinstance(func.identity_function(), Function)


def test_derivative_function():
    """Tests the derivative_function method of the Function class.
    Both with respect to return instances and expected behaviour.
    """
    square = Function(lambda x: x**2)
    assert isinstance(square.derivative_function(), Function)


def test_integral():
    """Tests the integral method of the Function class.
    Both with respect to return instances and expected behaviour.
    """

    zero_func = Function(0)
    assert isinstance(zero_func.integral(2, 4, numerical=True), float)
    assert zero_func.integral(2, 4, numerical=True) == 0

    square = Function(lambda x: x**2)
    assert isinstance
    assert square.integral(2, 4, numerical=True) == -square.integral(
        4, 2, numerical=True
    )
    assert square.integral(2, 4, numerical=False) == -square.integral(
        4, 2, numerical=False
    )


def test_integral_function():
    """Tests the integral_function method of the Function class.
    Both with respect to return instances and expected behaviour.
    """
    zero_func = Function(0)
    assert isinstance(zero_func, Function)


@pytest.mark.parametrize(
    "x, y, z",
    [
        (0, 0, 11.22540929),
        (1, 2, 10),
        (2, 3, 15.272727273),
        (3, 4, 20),
        (4, 5, 24.727272727),
        (5, 6, 30),
        (10, 10, 25.7201184),
    ],
)
def test_get_value_opt(x, y, z):
    """Test the get_value_opt method of the Function class. Currently only tests
    a 2D function with shepard interpolation method. The tests are made on
    points that are present or not in the source array.

    Parameters
    ----------
    x : scalar
        The x-coordinate.
    y : scalar
        The y-coordinate.
    z : float
        The expected interpolated value at (x, y).
    """
    x_data = np.array([1.0, 3.0, 5.0])
    y_data = np.array([2.0, 4.0, 6.0])
    z_data = np.array([10.0, 20.0, 30.0])
    source = np.column_stack((x_data, y_data, z_data))
    func = Function(source, interpolation="shepard", extrapolation="natural")
    assert isinstance(func.get_value_opt(x, y), float)
    assert np.isclose(func.get_value_opt(x, y), z, atol=1e-6)


@pytest.mark.parametrize("samples", [2, 50, 1000])
def test_set_discrete_mutator(samples):
    """Tests the set_discrete method of the Function class."""
    func = Function(lambda x: x**3)
    discretized_func = func.set_discrete(-10, 10, samples, mutate_self=True)

    assert isinstance(discretized_func, Function)
    assert isinstance(func, Function)
    assert discretized_func.source.shape == (samples, 2)
    assert func.source.shape == (samples, 2)


@pytest.mark.parametrize("samples", [2, 50, 1000])
def test_set_discrete_non_mutator(samples):
    """Tests the set_discrete method of the Function class.
    The mutator argument is set to False.
    """
    func = Function(lambda x: x**3)
    discretized_func = func.set_discrete(-10, 10, samples, mutate_self=False)

    assert isinstance(discretized_func, Function)
    assert isinstance(func, Function)
    assert discretized_func.source.shape == (samples, 2)
    assert callable(func.source)


def test_set_discrete_based_on_model_mutator(linear_func):
    """Tests the set_discrete_based_on_model method of the Function class.
    The mutator argument is set to True.
    """
    func = Function(lambda x: x**3)
    discretized_func = func.set_discrete_based_on_model(linear_func, mutate_self=True)

    assert isinstance(discretized_func, Function)
    assert isinstance(func, Function)
    assert discretized_func.source.shape == (4, 2)
    assert func.source.shape == (4, 2)


def test_set_discrete_based_on_model_non_mutator(linear_func):
    """Tests the set_discrete_based_on_model method of the Function class.
    The mutator argument is set to False.
    """
    func = Function(lambda x: x**3)
    discretized_func = func.set_discrete_based_on_model(linear_func, mutate_self=False)

    assert isinstance(discretized_func, Function)
    assert isinstance(func, Function)
    assert discretized_func.source.shape == (4, 2)
    assert callable(func.source)


@pytest.mark.parametrize(
    "x, y, expected_x, expected_y",
    [
        (
            np.array([1, 2, 3, 4, 5, 6]),
            np.array([10, 20, 30, 40, 50000, 60]),
            np.array([1, 2, 3, 4, 6]),
            np.array([10, 20, 30, 40, 60]),
        ),
    ],
)
def test_remove_outliers_iqr(x, y, expected_x, expected_y):
    """Test the function remove_outliers_iqr which is expected to remove
    outliers from the data based on the Interquartile Range (IQR) method.
    """
    func = Function(source=np.column_stack((x, y)))
    filtered_func = func.remove_outliers_iqr(threshold=1.5)

    # Check if the outliers are removed
    assert np.array_equal(filtered_func.x_array, expected_x)
    assert np.array_equal(filtered_func.y_array, expected_y)

    # Check if the other attributes are preserved
    assert filtered_func.__inputs__ == func.__inputs__
    assert filtered_func.__outputs__ == func.__outputs__
    assert filtered_func.__interpolation__ == func.__interpolation__
    assert filtered_func.__extrapolation__ == func.__extrapolation__
    assert filtered_func.title == func.title


def test_set_get_value_opt():
    """Test the set_value_opt and get_value_opt methods of the Function class."""
    func = Function(lambda x: x**2)
    func.source = np.array([[1, 1], [2, 4], [3, 9], [4, 16], [5, 25]])
    func.x_array = np.array([1, 2, 3, 4, 5])
    func.y_array = np.array([1, 4, 9, 16, 25])
    func.x_initial = 1
    func.x_final = 5
    func.set_interpolation("linear")
    func.set_get_value_opt()
    assert func.get_value_opt(2.5) == 6.5


def test_get_image_dim(linear_func):
    """Test the get_img_dim method of the Function class."""
    assert linear_func.get_image_dim() == 1


def test_get_domain_dim(linear_func):
    """Test the get_domain_dim method of the Function class."""
    assert linear_func.get_domain_dim() == 1


def test_bool(linear_func):
    """Test the __bool__ method of the Function class."""
<<<<<<< HEAD
    assert bool(linear_func) is True
=======
    assert bool(linear_func) == True


def test_getters(func_from_csv, func_2d_from_csv):
    """Test the different getters of the Function class.

    Parameters
    ----------
    func_from_csv : rocketpy.Function
        A Function object created from a .csv file.
    """
    assert func_from_csv.get_inputs() == ["Scalar"]
    assert func_from_csv.get_outputs() == ["Scalar"]
    assert func_from_csv.get_interpolation_method() == "spline"
    assert func_from_csv.get_extrapolation_method() == "constant"
    assert np.isclose(func_from_csv.get_value(0), 0.0, atol=1e-6)
    assert np.isclose(func_from_csv.get_value_opt(0), 0.0, atol=1e-6)

    assert func_2d_from_csv.get_inputs() == ["Input 1", "Input 2"]
    assert func_2d_from_csv.get_outputs() == ["Scalar"]
    assert func_2d_from_csv.get_interpolation_method() == "shepard"
    assert func_2d_from_csv.get_extrapolation_method() == "natural"
    assert np.isclose(func_2d_from_csv.get_value(0.1, 0.8), 0.058, atol=1e-6)
    assert np.isclose(func_2d_from_csv.get_value_opt(0.1, 0.8), 0.058, atol=1e-6)


def test_setters(func_from_csv, func_2d_from_csv):
    """Test the different setters of the Function class.

    Parameters
    ----------
    func_from_csv : rocketpy.Function
        A Function object created from a .csv file.
    """
    # Test set methods
    func_from_csv.set_inputs(["Scalar2"])
    assert func_from_csv.get_inputs() == ["Scalar2"]
    func_from_csv.set_outputs(["Scalar2"])
    assert func_from_csv.get_outputs() == ["Scalar2"]
    func_from_csv.set_interpolation("linear")
    assert func_from_csv.get_interpolation_method() == "linear"
    func_from_csv.set_extrapolation("natural")
    assert func_from_csv.get_extrapolation_method() == "natural"

    func_2d_from_csv.set_inputs(["Scalar1", "Scalar2"])
    assert func_2d_from_csv.get_inputs() == ["Scalar1", "Scalar2"]
    func_2d_from_csv.set_outputs(["Scalar3"])
    assert func_2d_from_csv.get_outputs() == ["Scalar3"]
    func_2d_from_csv.set_interpolation("shepard")
    assert func_2d_from_csv.get_interpolation_method() == "shepard"
    func_2d_from_csv.set_extrapolation("natural")
    assert func_2d_from_csv.get_extrapolation_method() == "natural"


def test_interpolation_methods(linear_func):
    """Tests some of the interpolation methods of the Function class. Methods
    not tested here are already being called in other tests.

    Parameters
    ----------
    linear_func : rocketpy.Function
        A Function object created from a list of values.
    """
    # Test Akima
    assert isinstance(linear_func.set_interpolation("akima"), Function)
    linear_func.set_interpolation("akima")
    assert isinstance(linear_func.get_interpolation_method(), str)
    assert linear_func.get_interpolation_method() == "akima"
    assert np.isclose(linear_func.get_value(0), 0.0, atol=1e-6)

    # Test polynomial

    assert isinstance(linear_func.set_interpolation("polynomial"), Function)
    linear_func.set_interpolation("polynomial")
    assert isinstance(linear_func.get_interpolation_method(), str)
    assert linear_func.get_interpolation_method() == "polynomial"
    assert np.isclose(linear_func.get_value(0), 0.0, atol=1e-6)


def test_extrapolation_methods(linear_func):
    """Test some of the extrapolation methods of the Function class. Methods
    not tested here are already being called in other tests.

    Parameters
    ----------
    linear_func : rocketpy.Function
        A Function object created from a list of values.
    """
    # Test zero
    linear_func.set_extrapolation("zero")
    assert linear_func.get_extrapolation_method() == "zero"
    assert np.isclose(linear_func.get_value(-1), 0, atol=1e-6)

    # Test constant
    assert isinstance(linear_func.set_extrapolation("constant"), Function)
    linear_func.set_extrapolation("constant")
    assert isinstance(linear_func.get_extrapolation_method(), str)
    assert linear_func.get_extrapolation_method() == "constant"
    assert np.isclose(linear_func.get_value(-1), 0, atol=1e-6)

    # Test natural for linear interpolation
    linear_func.set_interpolation("linear")
    assert isinstance(linear_func.set_extrapolation("natural"), Function)
    linear_func.set_extrapolation("natural")
    assert isinstance(linear_func.get_extrapolation_method(), str)
    assert linear_func.get_extrapolation_method() == "natural"
    assert np.isclose(linear_func.get_value(-1), -1, atol=1e-6)

    # Test natural for spline interpolation
    linear_func.set_interpolation("spline")
    assert isinstance(linear_func.set_extrapolation("natural"), Function)
    linear_func.set_extrapolation("natural")
    assert isinstance(linear_func.get_extrapolation_method(), str)
    assert linear_func.get_extrapolation_method() == "natural"
    assert np.isclose(linear_func.get_value(-1), -1, atol=1e-6)

    # Test natural for akima interpolation
    linear_func.set_interpolation("akima")
    assert isinstance(linear_func.set_extrapolation("natural"), Function)
    linear_func.set_extrapolation("natural")
    assert isinstance(linear_func.get_extrapolation_method(), str)
    assert linear_func.get_extrapolation_method() == "natural"
    assert np.isclose(linear_func.get_value(-1), -1, atol=1e-6)

    # Test natural for polynomial interpolation
    linear_func.set_interpolation("polynomial")
    assert isinstance(linear_func.set_extrapolation("natural"), Function)
    linear_func.set_extrapolation("natural")
    assert isinstance(linear_func.get_extrapolation_method(), str)
    assert linear_func.get_extrapolation_method() == "natural"
    assert np.isclose(linear_func.get_value(-1), -1, atol=1e-6)


@pytest.mark.parametrize("a", [-1, 0, 1])
@pytest.mark.parametrize("b", [-1, 0, 1])
def test_multivariable_dataset(a, b):
    """Test the Function class with a multivariable dataset."""
    # Test plane f(x,y) = x + y
    source = [
        (-1, -1, -2),
        (-1, 0, -1),
        (-1, 1, 0),
        (0, -1, -1),
        (0, 0, 0),
        (0, 1, 1),
        (1, -1, 0),
        (1, 0, 1),
        (1, 1, 2),
    ]
    func = Function(source=source, inputs=["x", "y"], outputs=["z"])

    # Assert interpolation and extrapolation methods
    assert func.get_interpolation_method() == "shepard"
    assert func.get_extrapolation_method() == "natural"

    # Assert values
    assert np.isclose(func(a, b), a + b, atol=1e-6)


@pytest.mark.parametrize(
    "x,y,z_expected",
    [
        (1, 0, 0),
        (0, 1, 0),
        (0, 0, 1),
        (0.5, 0.5, 1 / 3),
        (0.25, 0.25, 25 / (25 + 2 * 5**0.5)),
        ([0, 0.5], [0, 0.5], [1, 1 / 3]),
    ],
)
def test_2d_shepard_interpolation(x, y, z_expected):
    """Test the shepard interpolation method of the Function class."""
    # Test plane x + y + z = 1
    source = [(1, 0, 0), (0, 1, 0), (0, 0, 1)]
    func = Function(
        source=source, inputs=["x", "y"], outputs=["z"], interpolation="shepard"
    )
    z = func(x, y)
    z_opt = func.get_value_opt(x, y)
    assert np.isclose(z, z_opt, atol=1e-8).all()
    assert np.isclose(z_expected, z, atol=1e-8).all()


@pytest.mark.parametrize(
    "x,y,z,w_expected",
    [
        (0, 0, 0, 1),
        (1, 0, 0, 0),
        (0, 1, 0, 0),
        (0, 0, 1, 0),
        (0.5, 0.5, 0.5, 1 / 4),
        (0.25, 0.25, 0.25, 0.700632626832),
        ([0, 0.5], [0, 0.5], [0, 0.5], [1, 1 / 4]),
    ],
)
def test_3d_shepard_interpolation(x, y, z, w_expected):
    """Test the shepard interpolation method of the Function class."""
    # Test plane x + y + z + w = 1
    source = [(1, 0, 0, 0), (0, 1, 0, 0), (0, 0, 1, 0), (0, 0, 0, 1)]
    func = Function(
        source=source, inputs=["x", "y", "z"], outputs=["w"], interpolation="shepard"
    )
    w = func(x, y, z)
    w_opt = func.get_value_opt(x, y, z)
    assert np.isclose(w, w_opt, atol=1e-8).all()
    assert np.isclose(w_expected, w, atol=1e-8).all()


@pytest.mark.parametrize("a", [-1, -0.5, 0, 0.5, 1])
@pytest.mark.parametrize("b", [-1, -0.5, 0, 0.5, 1])
def test_multivariable_function(a, b):
    """Test the Function class with a multivariable function."""
    # Test plane f(x,y) = sin(x + y)
    source = lambda x, y: np.sin(x + y)
    func = Function(source=source, inputs=["x", "y"], outputs=["z"])

    # Assert values
    assert np.isclose(func(a, b), np.sin(a + b), atol=1e-6)


def test_set_discrete_2d():
    """Tests the set_discrete method of the Function for
    two dimensional domains.
    """
    func = Function(lambda x, y: x**2 + y**2)
    discretized_func = func.set_discrete([-5, -7], [8, 10], [50, 100])

    assert isinstance(discretized_func, Function)
    assert isinstance(func, Function)
    assert discretized_func.source.shape == (50 * 100, 3)
    assert np.isclose(discretized_func.source[0, 0], -5)
    assert np.isclose(discretized_func.source[0, 1], -7)
    assert np.isclose(discretized_func.source[-1, 0], 8)
    assert np.isclose(discretized_func.source[-1, 1], 10)


def test_set_discrete_2d_simplified():
    """Tests the set_discrete method of the Function for
    two dimensional domains with simplified inputs.
    """
    source = [(1, 0, 0), (0, 1, 0), (0, 0, 1)]
    func = Function(source=source, inputs=["x", "y"], outputs=["z"])
    discretized_func = func.set_discrete(-1, 1, 10)

    assert isinstance(discretized_func, Function)
    assert isinstance(func, Function)
    assert discretized_func.source.shape == (100, 3)
    assert np.isclose(discretized_func.source[0, 0], -1)
    assert np.isclose(discretized_func.source[0, 1], -1)
    assert np.isclose(discretized_func.source[-1, 0], 1)
    assert np.isclose(discretized_func.source[-1, 1], 1)


def test_set_discrete_based_on_2d_model(func_2d_from_csv):
    """Tests the set_discrete_based_on_model method with a 2d model
    Function.
    """
    func = Function(lambda x, y: x**2 + y**2)
    discretized_func = func.set_discrete_based_on_model(func_2d_from_csv)

    assert isinstance(discretized_func, Function)
    assert isinstance(func, Function)
    assert np.array_equal(
        discretized_func.source[:, :2], func_2d_from_csv.source[:, :2]
    )
    assert discretized_func.__interpolation__ == func_2d_from_csv.__interpolation__
    assert discretized_func.__extrapolation__ == func_2d_from_csv.__extrapolation__


@pytest.mark.parametrize(
    "x,y,z_expected",
    [
        (1, 0, 0),
        (0, 1, 0),
        (0, 0, 1),
        (0.5, 0.5, 1 / 3),
        (0.25, 0.25, 25 / (25 + 2 * 5**0.5)),
        ([0, 0.5], [0, 0.5], [1, 1 / 3]),
    ],
)
def test_shepard_interpolation(x, y, z_expected):
    """Test the shepard interpolation method of the Function class."""
    # Test plane x + y + z = 1
    source = [(1, 0, 0), (0, 1, 0), (0, 0, 1)]
    func = Function(source=source, inputs=["x", "y"], outputs=["z"])
    z = func(x, y)
    assert np.isclose(z, z_expected, atol=1e-8).all()


@pytest.mark.parametrize("other", [1, 0.1, np.int_(1), np.float64(0.1), np.array([1])])
def test_sum_arithmetic_priority(other):
    """Test the arithmetic priority of the add operation of the Function class,
    specially comparing to the numpy array operations.
    """
    func_lambda = Function(lambda x: x**2)
    func_array = Function([(0, 0), (1, 1), (2, 4)])

    assert isinstance(func_lambda + func_array, Function)
    assert isinstance(func_array + func_lambda, Function)
    assert isinstance(func_lambda + other, Function)
    assert isinstance(other + func_lambda, Function)
    assert isinstance(func_array + other, Function)
    assert isinstance(other + func_array, Function)


@pytest.mark.parametrize("other", [1, 0.1, np.int_(1), np.float64(0.1), np.array([1])])
def test_sub_arithmetic_priority(other):
    """Test the arithmetic priority of the sub operation of the Function class,
    specially comparing to the numpy array operations.
    """
    func_lambda = Function(lambda x: x**2)
    func_array = Function([(0, 0), (1, 1), (2, 4)])

    assert isinstance(func_lambda - func_array, Function)
    assert isinstance(func_array - func_lambda, Function)
    assert isinstance(func_lambda - other, Function)
    assert isinstance(other - func_lambda, Function)
    assert isinstance(func_array - other, Function)
    assert isinstance(other - func_array, Function)


@pytest.mark.parametrize("other", [1, 0.1, np.int_(1), np.float64(0.1), np.array([1])])
def test_mul_arithmetic_priority(other):
    """Test the arithmetic priority of the mul operation of the Function class,
    specially comparing to the numpy array operations.
    """
    func_lambda = Function(lambda x: x**2)
    func_array = Function([(0, 0), (1, 1), (2, 4)])

    assert isinstance(func_lambda * func_array, Function)
    assert isinstance(func_array * func_lambda, Function)
    assert isinstance(func_lambda * other, Function)
    assert isinstance(other * func_lambda, Function)
    assert isinstance(func_array * other, Function)
    assert isinstance(other * func_array, Function)


@pytest.mark.parametrize("other", [1, 0.1, np.int_(1), np.float64(0.1), np.array([1])])
def test_truediv_arithmetic_priority(other):
    """Test the arithmetic priority of the truediv operation of the Function class,
    specially comparing to the numpy array operations.
    """
    func_lambda = Function(lambda x: x**2)
    func_array = Function([(1, 1), (2, 4)])

    assert isinstance(func_lambda / func_array, Function)
    assert isinstance(func_array / func_lambda, Function)
    assert isinstance(func_lambda / other, Function)
    assert isinstance(other / func_lambda, Function)
    assert isinstance(func_array / other, Function)
    assert isinstance(other / func_array, Function)


@pytest.mark.parametrize("other", [1, 0.1, np.int_(1), np.float64(0.1), np.array([1])])
def test_pow_arithmetic_priority(other):
    """Test the arithmetic priority of the pow operation of the Function class,
    specially comparing to the numpy array operations.
    """
    func_lambda = Function(lambda x: x**2)
    func_array = Function([(0, 0), (1, 1), (2, 4)])

    assert isinstance(func_lambda**func_array, Function)
    assert isinstance(func_array**func_lambda, Function)
    assert isinstance(func_lambda**other, Function)
    assert isinstance(other**func_lambda, Function)
    assert isinstance(func_array**other, Function)
    assert isinstance(other**func_array, Function)


@pytest.mark.parametrize("alpha", [0.1, 0.5, 0.9])
def test_low_pass_filter(alpha):
    """Test the low_pass_filter method of the Function class.

    Parameters
    ----------
    alpha : float
        Attenuation coefficient, 0 < alpha < 1.
    """
    # Create a test function, sinus here
    source = np.array(
        [(1, np.sin(1)), (2, np.sin(2)), (3, np.sin(3)), (4, np.sin(4)), (5, np.sin(5))]
    )
    func = Function(source)

    # Apply low pass filter
    filtered_func = func.low_pass_filter(alpha)

    # Check that the method works as intended and returns the right object with no issue
    assert isinstance(filtered_func, Function), "The returned type is not a Function"
    assert np.array_equal(
        filtered_func.source[0], source[0]
    ), "The initial value is not the expected value"
    assert len(filtered_func.source) == len(
        source
    ), "The filtered Function and the Function have different lengths"
    assert (
        filtered_func.__interpolation__ == func.__interpolation__
    ), "The interpolation method was unexpectedly changed"
    assert (
        filtered_func.__extrapolation__ == func.__extrapolation__
    ), "The extrapolation method was unexpectedly changed"
    for i in range(1, len(source)):
        expected = alpha * source[i][1] + (1 - alpha) * filtered_func.source[i - 1][1]
        assert np.isclose(filtered_func.source[i][1], expected, atol=1e-6), (
            f"The filtered value at index {i} is not the expected value. "
            f"Expected: {expected}, Actual: {filtered_func.source[i][1]}"
        )
>>>>>>> 23fa1105
<|MERGE_RESOLUTION|>--- conflicted
+++ resolved
@@ -307,9 +307,6 @@
 
 def test_bool(linear_func):
     """Test the __bool__ method of the Function class."""
-<<<<<<< HEAD
-    assert bool(linear_func) is True
-=======
     assert bool(linear_func) == True
 
 
@@ -716,5 +713,4 @@
         assert np.isclose(filtered_func.source[i][1], expected, atol=1e-6), (
             f"The filtered value at index {i} is not the expected value. "
             f"Expected: {expected}, Actual: {filtered_func.source[i][1]}"
-        )
->>>>>>> 23fa1105
+        )