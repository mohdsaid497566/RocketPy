import datetime
import os
from unittest.mock import patch

import matplotlib as plt
import numpy as np
import pytest
from scipy import optimize

from rocketpy import Environment, Flight, Function, Rocket, SolidMotor

plt.rcParams.update({"figure.max_open_warning": 0})

# Helper functions


def setup_rocket_with_given_static_margin(rocket, static_margin):
    """Takes any rocket, removes its aerodynamic surfaces and adds a set of
    nose, fins and tail specially designed to have a given static margin.
    The rocket is modified in place.

    Parameters
    ----------
    rocket : Rocket
        Rocket to be modified
    static_margin : float
        Static margin that the given rocket shall have

    Returns
    -------
    rocket : Rocket
        Rocket with the given static margin.
    """

    def compute_static_margin_error_given_distance(position, static_margin, rocket):
<<<<<<< HEAD
        rocket.aerodynamicSurfaces = []
=======
        rocket.aerodynamicSurfaces.clear()
>>>>>>> 8ddf5770
        rocket.addNose(length=0.5, kind="vonKarman", position=1.0 + 0.5)
        rocket.addTrapezoidalFins(
            4,
            span=0.100,
            rootChord=0.100,
            tipChord=0.100,
            position=position,
        )
        rocket.addTail(
            topRadius=0.0635,
            bottomRadius=0.0435,
            length=0.060,
            position=-1.194656,
        )
        return rocket.staticMargin(0) - static_margin

    sol = optimize.root_scalar(
        compute_static_margin_error_given_distance,
        bracket=[-2.0, 2.0],
        method="brentq",
        args=(static_margin, rocket),
    )

    return rocket


@patch("matplotlib.pyplot.show")
def test_flight(mock_show):
    test_env = Environment(
        railLength=5,
        latitude=32.990254,
        longitude=-106.974998,
        elevation=1400,
        datum="WGS84",
    )
    tomorrow = datetime.date.today() + datetime.timedelta(days=1)
    test_env.setDate(
        (tomorrow.year, tomorrow.month, tomorrow.day, 12)
    )  # Hour given in UTC time

    test_motor = SolidMotor(
        thrustSource="data/motors/Cesaroni_M1670.eng",
        burnOutTime=3.9,
        grainsCenterOfMassPosition=-0.85704,
        grainNumber=5,
        grainSeparation=5 / 1000,
        grainDensity=1815,
        grainOuterRadius=33 / 1000,
        grainInitialInnerRadius=15 / 1000,
        grainInitialHeight=120 / 1000,
        nozzleRadius=33 / 1000,
        throatRadius=11 / 1000,
        interpolationMethod="linear",
        nozzlePosition=-1.255,
        coordinateSystemOrientation="nozzleToCombustionChamber",
    )

    test_rocket = Rocket(
        radius=127 / 2000,
        mass=19.197 - 2.956,
        inertiaI=6.60,
        inertiaZ=0.0351,
        powerOffDrag="data/calisto/powerOffDragCurve.csv",
        powerOnDrag="data/calisto/powerOnDragCurve.csv",
    )

    test_rocket.setRailButtons(0.2, -0.5)

    test_rocket.addMotor(test_motor, position=-1.255)

    NoseCone = test_rocket.addNose(
        length=0.55829, kind="vonKarman", position=0.71971 + 0.558291
    )
    FinSet = test_rocket.addTrapezoidalFins(
        4, span=0.100, rootChord=0.120, tipChord=0.040, position=-1.04956
    )
    Tail = test_rocket.addTail(
        topRadius=0.0635, bottomRadius=0.0435, length=0.060, position=-1.194656
    )

    def drogueTrigger(p, y):
        # p = pressure
        # y = [x, y, z, vx, vy, vz, e0, e1, e2, e3, w1, w2, w3]
        # activate drogue when vz < 0 m/s.
        return True if y[5] < 0 else False

    def mainTrigger(p, y):
        # p = pressure
        # y = [x, y, z, vx, vy, vz, e0, e1, e2, e3, w1, w2, w3]
        # activate main when vz < 0 m/s and z < 800 m.
        return True if y[5] < 0 and y[2] < 800 else False

    Main = test_rocket.addParachute(
        "Main",
        CdS=10.0,
        trigger=mainTrigger,
        samplingRate=105,
        lag=1.5,
        noise=(0, 8.3, 0.5),
    )

    Drogue = test_rocket.addParachute(
        "Drogue",
        CdS=1.0,
        trigger=drogueTrigger,
        samplingRate=105,
        lag=1.5,
        noise=(0, 8.3, 0.5),
    )

    test_flight = Flight(
        rocket=test_rocket, environment=test_env, inclination=85, heading=0
    )

    assert test_flight.allInfo() == None


@patch("matplotlib.pyplot.show")
def test_initial_solution(mock_show):
    test_env = Environment(
        railLength=5,
        latitude=32.990254,
        longitude=-106.974998,
        elevation=1400,
        datum="WGS84",
    )
    tomorrow = datetime.date.today() + datetime.timedelta(days=1)
    test_env.setDate(
        (tomorrow.year, tomorrow.month, tomorrow.day, 12)
    )  # Hour given in UTC time

    test_motor = SolidMotor(
        thrustSource="data/motors/Cesaroni_M1670.eng",
        burnOutTime=3.9,
        grainsCenterOfMassPosition=-0.85704,
        grainNumber=5,
        grainSeparation=5 / 1000,
        grainDensity=1815,
        grainOuterRadius=33 / 1000,
        grainInitialInnerRadius=15 / 1000,
        grainInitialHeight=120 / 1000,
        nozzleRadius=33 / 1000,
        throatRadius=11 / 1000,
        interpolationMethod="linear",
        nozzlePosition=-1.255,
        coordinateSystemOrientation="nozzleToCombustionChamber",
    )

    test_rocket = Rocket(
        radius=127 / 2000,
        mass=19.197 - 2.956,
        inertiaI=6.60,
        inertiaZ=0.0351,
        powerOffDrag="data/calisto/powerOffDragCurve.csv",
        powerOnDrag="data/calisto/powerOnDragCurve.csv",
    )

    test_rocket.setRailButtons(0.2, -0.5)

    test_rocket.addMotor(test_motor, position=-1.255)

    NoseCone = test_rocket.addNose(
        length=0.55829, kind="vonKarman", position=0.71971 + 0.558291
    )
    FinSet = test_rocket.addTrapezoidalFins(
        4, span=0.100, rootChord=0.120, tipChord=0.040, position=-1.04956
    )
    Tail = test_rocket.addTail(
        topRadius=0.0635, bottomRadius=0.0435, length=0.060, position=-1.194656
    )

    def drogueTrigger(p, y):
        # p = pressure
        # y = [x, y, z, vx, vy, vz, e0, e1, e2, e3, w1, w2, w3]
        # activate drogue when vz < 0 m/s.
        return True if y[5] < 0 else False

    def mainTrigger(p, y):
        # p = pressure
        # y = [x, y, z, vx, vy, vz, e0, e1, e2, e3, w1, w2, w3]
        # activate main when vz < 0 m/s and z < 800 m.
        return True if y[5] < 0 and y[2] < 800 else False

    Main = test_rocket.addParachute(
        "Main",
        CdS=10.0,
        trigger=mainTrigger,
        samplingRate=105,
        lag=1.5,
        noise=(0, 8.3, 0.5),
    )

    Drogue = test_rocket.addParachute(
        "Drogue",
        CdS=1.0,
        trigger=drogueTrigger,
        samplingRate=105,
        lag=1.5,
        noise=(0, 8.3, 0.5),
    )

    test_flight = Flight(
        rocket=test_rocket,
        environment=test_env,
        inclination=85,
        heading=0,
        # maxTime=300*60,
        # minTimeStep=0.1,
        # maxTimeStep=10,
        rtol=1e-8,
        atol=1e-6,
        verbose=True,
        initialSolution=[
            0.0,
            0.0,
            0.0,
            1.5e3,
            10,
            0.0,
            0.0,
            0.0,
            0.0,
            0.0,
            0.0,
            0.0,
            0.0,
            0.0,
        ],
    )

    assert test_flight.allInfo() == None


@pytest.mark.parametrize("wind_u, wind_v", [(0, 10), (0, -10), (10, 0), (-10, 0)])
@pytest.mark.parametrize(
    "static_margin, max_time",
    [(-0.1, 2), (-0.01, 5), (0, 5), (0.01, 20), (0.1, 20), (1.0, 20)],
)
def test_stability_static_margins(wind_u, wind_v, static_margin, max_time):
    """Test stability margins for a constant velocity flight, 100 m/s, wind a
    lateral wind speed of 10 m/s. Rocket has infinite mass to prevent side motion.
    Check if a restoring moment exists depending on static margins."""

    # Create an environment with ZERO gravity to keep the rocket's speed constant
    Env = Environment(gravity=0, railLength=0, latitude=0, longitude=0, elevation=0)
    Env.setAtmosphericModel(
        type="CustomAtmosphere",
        wind_u=wind_u,
        wind_v=wind_v,
        pressure=101325,
        temperature=300,
    )
    # Make sure that the freestreamMach will always be 0, so that the rocket
    # behaves as the STATIC (freestreamMach=0) margin predicts
    Env.speedOfSound = Function(1e16)

    # Create a motor with ZERO thrust and ZERO mass to keep the rocket's speed constant
    DummyMotor = SolidMotor(
        thrustSource=1e-300,
        burnOutTime=1e-10,
        grainsCenterOfMassPosition=-0.85704,
        grainNumber=5,
        grainSeparation=5 / 1000,
        grainDensity=1e-300,
        grainOuterRadius=33 / 1000,
        grainInitialInnerRadius=15 / 1000,
        grainInitialHeight=120 / 1000,
        nozzleRadius=33 / 1000,
        throatRadius=11 / 1000,
        nozzlePosition=-1.255,
    )

    # Create a rocket with ZERO drag and HUGE mass to keep the rocket's speed constant
    DummyRocket = Rocket(
        radius=127 / 2000,
        mass=1e16,
        inertiaI=1,
        inertiaZ=0.0351,
        powerOffDrag=0,
        powerOnDrag=0,
    )
    DummyRocket.setRailButtons(0.2, -0.5)
    DummyRocket.addMotor(DummyMotor, position=-1.255)

    setup_rocket_with_given_static_margin(DummyRocket, static_margin)

    # Simulate
    init_pos = [0, 0, 100]  # Start at 100 m of altitude
    init_vel = [0, 0, 100]  # Start at 100 m/s
    init_att = [1, 0, 0, 0]  # Inclination of 90 deg and heading of 0 deg
    init_angvel = [0, 0, 0]
    initial_solution = [0] + init_pos + init_vel + init_att + init_angvel
    TestFlight = Flight(
        rocket=DummyRocket,
        environment=Env,
        initialSolution=initial_solution,
        maxTime=max_time,
        maxTimeStep=1e-2,
        verbose=False,
    )
    TestFlight.postProcess(interpolation="linear")

    # Check stability according to static margin
    if wind_u == 0:
        moments = TestFlight.M1.source[:, 1]
        wind_sign = np.sign(wind_v)
    else:  # wind_v == 0
        moments = TestFlight.M2.source[:, 1]
        wind_sign = -np.sign(wind_u)

    assert (
        (static_margin > 0 and np.max(moments) * np.min(moments) < 0)
        or (static_margin < 0 and np.all(moments / wind_sign <= 0))
        or (static_margin == 0 and np.all(np.abs(moments) <= 1e-10))
    )


@patch("matplotlib.pyplot.show")
def test_rolling_flight(mock_show):
    test_env = Environment(
        railLength=5,
        latitude=32.990254,
        longitude=-106.974998,
        elevation=1400,
        datum="WGS84",
    )
    tomorrow = datetime.date.today() + datetime.timedelta(days=1)
    test_env.setDate(
        (tomorrow.year, tomorrow.month, tomorrow.day, 12)
    )  # Hour given in UTC time
    test_env.setAtmosphericModel(type="StandardAtmosphere")

    test_motor = SolidMotor(
        thrustSource="data/motors/Cesaroni_M1670.eng",
        burnOutTime=3.9,
        grainsCenterOfMassPosition=-0.85704,
        grainNumber=5,
        grainSeparation=5 / 1000,
        grainDensity=1815,
        grainOuterRadius=33 / 1000,
        grainInitialInnerRadius=15 / 1000,
        grainInitialHeight=120 / 1000,
        nozzleRadius=33 / 1000,
        throatRadius=11 / 1000,
        interpolationMethod="linear",
        nozzlePosition=-1.255,
        coordinateSystemOrientation="nozzleToCombustionChamber",
    )

    test_rocket = Rocket(
        radius=127 / 2000,
        mass=19.197 - 2.956,
        inertiaI=6.60,
        inertiaZ=0.0351,
        powerOffDrag="data/calisto/powerOffDragCurve.csv",
        powerOnDrag="data/calisto/powerOnDragCurve.csv",
    )

    test_rocket.setRailButtons(0.2, -0.5)

    test_rocket.addMotor(test_motor, position=-1.255)

    NoseCone = test_rocket.addNose(
        length=0.55829, kind="vonKarman", position=0.71971 + 0.558291
    )
    FinSet = test_rocket.addTrapezoidalFins(
        4, span=0.100, rootChord=0.120, tipChord=0.040, position=-1.04956, cantAngle=0.5
    )
    Tail = test_rocket.addTail(
        topRadius=0.0635, bottomRadius=0.0435, length=0.060, position=-1.194656
    )

    def drogueTrigger(p, y):
        # p = pressure
        # y = [x, y, z, vx, vy, vz, e0, e1, e2, e3, w1, w2, w3]
        # activate drogue when vz < 0 m/s.
        return True if y[5] < 0 else False

    def mainTrigger(p, y):
        # p = pressure
        # y = [x, y, z, vx, vy, vz, e0, e1, e2, e3, w1, w2, w3]
        # activate main when vz < 0 m/s and z < 800 m.
        return True if y[5] < 0 and y[2] < 800 else False

    Main = test_rocket.addParachute(
        "Main",
        CdS=10.0,
        trigger=mainTrigger,
        samplingRate=105,
        lag=1.5,
        noise=(0, 8.3, 0.5),
    )

    Drogue = test_rocket.addParachute(
        "Drogue",
        CdS=1.0,
        trigger=drogueTrigger,
        samplingRate=105,
        lag=1.5,
        noise=(0, 8.3, 0.5),
    )

    test_flight = Flight(
        rocket=test_rocket, environment=test_env, inclination=85, heading=0
    )

    assert test_flight.allInfo() == None


<<<<<<< HEAD
=======
@patch("matplotlib.pyplot.show")
def test_simpler_parachute_triggers(mock_show):
    test_env = Environment(
        railLength=5,
        latitude=32.990254,
        longitude=-106.974998,
        elevation=1400,
        datum="WGS84",
    )
    tomorrow = datetime.date.today() + datetime.timedelta(days=1)
    test_env.setDate(
        (tomorrow.year, tomorrow.month, tomorrow.day, 12)
    )  # Hour given in UTC time

    test_motor = SolidMotor(
        thrustSource="data/motors/Cesaroni_M1670.eng",
        burnOut=3.9,
        grainsCenterOfMassPosition=-0.85704,
        grainNumber=5,
        grainSeparation=5 / 1000,
        grainDensity=1815,
        grainOuterRadius=33 / 1000,
        grainInitialInnerRadius=15 / 1000,
        grainInitialHeight=120 / 1000,
        nozzleRadius=33 / 1000,
        throatRadius=11 / 1000,
        interpolationMethod="linear",
        nozzlePosition=-1.255,
        coordinateSystemOrientation="nozzleToCombustionChamber",
    )

    test_rocket = Rocket(
        radius=127 / 2000,
        mass=19.197 - 2.956,
        inertiaI=6.60,
        inertiaZ=0.0351,
        powerOffDrag="data/calisto/powerOffDragCurve.csv",
        powerOnDrag="data/calisto/powerOnDragCurve.csv",
    )

    test_rocket.setRailButtons(0.2, -0.5)

    test_rocket.addMotor(test_motor, position=-1.255)

    NoseCone = test_rocket.addNose(
        length=0.55829, kind="vonKarman", position=0.71971 + 0.558291
    )
    FinSet = test_rocket.addTrapezoidalFins(
        4, span=0.100, rootChord=0.120, tipChord=0.040, position=-1.04956
    )
    Tail = test_rocket.addTail(
        topRadius=0.0635, bottomRadius=0.0435, length=0.060, position=-1.194656
    )

    Main = test_rocket.addParachute(
        "Main",
        CdS=10.0,
        trigger=800,
        samplingRate=105,
        lag=0,
    )

    Drogue = test_rocket.addParachute(
        "Drogue",
        CdS=1.0,
        trigger="apogee",
        samplingRate=105,
        lag=0,
    )

    test_flight = Flight(
        rocket=test_rocket, environment=test_env, inclination=85, heading=0
    )

    assert (
        abs(test_flight.z(test_flight.parachuteEvents[0][0]) - test_flight.apogee) <= 1
    )
    assert (
        abs(
            test_flight.z(test_flight.parachuteEvents[1][0])
            - (800 + test_env.elevation)
        )
        <= 1
    )

    assert test_flight.allInfo() == None


>>>>>>> 8ddf5770
def test_export_data():
    "Tests weather the method Flight.exportData is working as intended"

    test_env = Environment(
        railLength=5,
        latitude=32.990254,
        longitude=-106.974998,
        elevation=1400,
        datum="WGS84",
    )

    test_motor = SolidMotor(
        thrustSource="data/motors/Cesaroni_M1670.eng",
        burnOutTime=3.9,
        grainsCenterOfMassPosition=-0.85704,
        grainNumber=5,
        grainSeparation=5 / 1000,
        grainDensity=1815,
        grainOuterRadius=33 / 1000,
        grainInitialInnerRadius=15 / 1000,
        grainInitialHeight=120 / 1000,
        nozzleRadius=33 / 1000,
        throatRadius=11 / 1000,
        interpolationMethod="linear",
        nozzlePosition=-1.255,
        coordinateSystemOrientation="nozzleToCombustionChamber",
    )

    test_rocket = Rocket(
        radius=127 / 2000,
        mass=19.197 - 2.956,
        inertiaI=6.60,
        inertiaZ=0.0351,
        powerOffDrag=0.5,
        powerOnDrag=0.5,
    )

    test_rocket.setRailButtons(0.2, -0.5)

    test_rocket.addMotor(test_motor, position=-1.255)

    NoseCone = test_rocket.addNose(
        length=0.55829, kind="vonKarman", position=0.71971 + 0.558291
    )
    FinSet = test_rocket.addTrapezoidalFins(
        4, span=0.100, rootChord=0.120, tipChord=0.040, position=-1.04956
    )

    test_flight = Flight(
        rocket=test_rocket, environment=test_env, inclination=85, heading=0
    )

    # Basic export
    test_flight.exportData("test_export_data_1.csv")

    # Custom export
    test_flight.exportData(
        "test_export_data_2.csv", "z", "vz", "e1", "w3", "angleOfAttack", timeStep=0.1
    )

    # Load exported files and fixtures and compare them

    test_1 = np.loadtxt("test_export_data_1.csv", delimiter=",")
    test_2 = np.loadtxt("test_export_data_2.csv", delimiter=",")

    # Delete files
    os.remove("test_export_data_1.csv")
    os.remove("test_export_data_2.csv")

    # Check if basic exported content matches data
    assert np.allclose(test_flight.x[:, 0], test_1[:, 0], atol=1e-5) == True
    assert np.allclose(test_flight.x[:, 1], test_1[:, 1], atol=1e-5) == True
    assert np.allclose(test_flight.y[:, 1], test_1[:, 2], atol=1e-5) == True
    assert np.allclose(test_flight.z[:, 1], test_1[:, 3], atol=1e-5) == True
    assert np.allclose(test_flight.vx[:, 1], test_1[:, 4], atol=1e-5) == True
    assert np.allclose(test_flight.vy[:, 1], test_1[:, 5], atol=1e-5) == True
    assert np.allclose(test_flight.vz[:, 1], test_1[:, 6], atol=1e-5) == True
    assert np.allclose(test_flight.e0[:, 1], test_1[:, 7], atol=1e-5) == True
    assert np.allclose(test_flight.e1[:, 1], test_1[:, 8], atol=1e-5) == True
    assert np.allclose(test_flight.e2[:, 1], test_1[:, 9], atol=1e-5) == True
    assert np.allclose(test_flight.e3[:, 1], test_1[:, 10], atol=1e-5) == True
    assert np.allclose(test_flight.w1[:, 1], test_1[:, 11], atol=1e-5) == True
    assert np.allclose(test_flight.w2[:, 1], test_1[:, 12], atol=1e-5) == True
    assert np.allclose(test_flight.w3[:, 1], test_1[:, 13], atol=1e-5) == True

    # Check if custom exported content matches data
    timePoints = np.arange(test_flight.tInitial, test_flight.tFinal, 0.1)
    assert np.allclose(timePoints, test_2[:, 0], atol=1e-5) == True
    assert np.allclose(test_flight.z(timePoints), test_2[:, 1], atol=1e-5) == True
    assert np.allclose(test_flight.vz(timePoints), test_2[:, 2], atol=1e-5) == True
    assert np.allclose(test_flight.e1(timePoints), test_2[:, 3], atol=1e-5) == True
    assert np.allclose(test_flight.w3(timePoints), test_2[:, 4], atol=1e-5) == True
    assert (
        np.allclose(test_flight.angleOfAttack(timePoints), test_2[:, 5], atol=1e-5)
        == True
    )


def test_export_KML():
    "Tests weather the method Flight.exportKML is working as intended"

    test_env = Environment(
        railLength=5,
        latitude=32.990254,
        longitude=-106.974998,
        elevation=1400,
        datum="WGS84",
    )

    test_motor = SolidMotor(
        thrustSource="data/motors/Cesaroni_M1670.eng",
        burnOutTime=3.9,
        grainsCenterOfMassPosition=-0.85704,
        grainNumber=5,
        grainSeparation=5 / 1000,
        grainDensity=1815,
        grainOuterRadius=33 / 1000,
        grainInitialInnerRadius=15 / 1000,
        grainInitialHeight=120 / 1000,
        nozzleRadius=33 / 1000,
        throatRadius=11 / 1000,
        interpolationMethod="linear",
        nozzlePosition=-1.255,
        coordinateSystemOrientation="nozzleToCombustionChamber",
    )

    test_rocket = Rocket(
        radius=127 / 2000,
        mass=19.197 - 2.956,
        inertiaI=6.60,
        inertiaZ=0.0351,
        powerOffDrag=0.5,
        powerOnDrag=0.5,
    )

    test_rocket.setRailButtons(0.2, -0.5)

    test_rocket.addMotor(test_motor, position=-1.255)

    NoseCone = test_rocket.addNose(
        length=0.55829, kind="vonKarman", position=0.71971 + 0.558291
    )
    FinSet = test_rocket.addTrapezoidalFins(
        4, span=0.100, rootChord=0.120, tipChord=0.040, position=-1.04956
    )

    test_flight = Flight(
        rocket=test_rocket, environment=test_env, inclination=85, heading=0
    )

    # Basic export
    test_flight.exportKML(
        "test_export_data_1.kml", timeStep=None, extrude=True, altitudeMode="absolute"
    )

    # Load exported files and fixtures and compare them
    test_1 = open("test_export_data_1.kml", "r")

    for row in test_1:
        if row[:29] == "                <coordinates>":
            r = row[29:-15]
            r = r.split(",")
            for i, j in enumerate(r):
                r[i] = j.split(" ")
    lon, lat, z, coords = [], [], [], []
    for i in r:
        for j in i:
            coords.append(j)
    for i in range(0, len(coords), 3):
        lon.append(float(coords[i]))
        lat.append(float(coords[i + 1]))
        z.append(float(coords[i + 2]))

    # Delete temporary test file
    test_1.close()
    os.remove("test_export_data_1.kml")

    assert np.allclose(test_flight.latitude[:, 1], lat, atol=1e-3) == True
    assert np.allclose(test_flight.longitude[:, 1], lon, atol=1e-3) == True
    assert np.allclose(test_flight.z[:, 1], z, atol=1e-3) == True


@patch("matplotlib.pyplot.show")
def test_latlon_conversions(mock_show):
    test_env = Environment(
        railLength=5,
        latitude=32.990254,
        longitude=-106.974998,
        elevation=1400,
        datum="WGS84",
    )

    test_motor = SolidMotor(
        thrustSource="data/motors/Cesaroni_M1670.eng",
        burnOutTime=3.9,
        grainsCenterOfMassPosition=-0.85704,
        grainNumber=5,
        grainSeparation=5 / 1000,
        grainDensity=1815,
        grainOuterRadius=33 / 1000,
        grainInitialInnerRadius=15 / 1000,
        grainInitialHeight=120 / 1000,
        nozzleRadius=33 / 1000,
        throatRadius=11 / 1000,
        interpolationMethod="linear",
        nozzlePosition=-1.255,
        coordinateSystemOrientation="nozzleToCombustionChamber",
    )

    test_rocket = Rocket(
        radius=127 / 2000,
        mass=19.197 - 2.956,
        inertiaI=6.60,
        inertiaZ=0.0351,
        powerOffDrag=0.5,
        powerOnDrag=0.5,
    )

    test_rocket.setRailButtons(0.2, -0.5)

    test_rocket.addMotor(test_motor, position=-1.255)

    NoseCone = test_rocket.addNose(
        length=0.55829, kind="vonKarman", position=0.71971 + 0.558291
    )
    FinSet = test_rocket.addTrapezoidalFins(
        4, span=0.100, rootChord=0.120, tipChord=0.040, position=-1.04956
    )
    Tail = test_rocket.addTail(
        topRadius=0.0635, bottomRadius=0.0435, length=0.060, position=-1.194656
    )

    def drogueTrigger(p, y):
        # p = pressure
        # y = [x, y, z, vx, vy, vz, e0, e1, e2, e3, w1, w2, w3]
        # activate drogue when vz < 0 m/s.
        return True if y[5] < 0 else False

    def mainTrigger(p, y):
        # p = pressure
        # y = [x, y, z, vx, vy, vz, e0, e1, e2, e3, w1, w2, w3]
        # activate main when vz < 0 m/s and z < 800 m.
        return True if y[5] < 0 and y[2] < 800 else False

    Main = test_rocket.addParachute(
        "Main",
        CdS=10.0,
        trigger=mainTrigger,
        samplingRate=105,
        lag=1.5,
        noise=(0, 8.3, 0.5),
    )

    Drogue = test_rocket.addParachute(
        "Drogue",
        CdS=1.0,
        trigger=drogueTrigger,
        samplingRate=105,
        lag=1.5,
        noise=(0, 8.3, 0.5),
    )

    test_flight = Flight(
        rocket=test_rocket, environment=test_env, inclination=85, heading=45
    )

    # Check for initial and final lat/lon coordinates based on launch pad coordinates
    test_flight.postProcess()
    assert abs(test_flight.latitude(0)) - abs(test_flight.env.latitude) < 1e-6
    assert abs(test_flight.longitude(0)) - abs(test_flight.env.longitude) < 1e-6
    assert test_flight.latitude(test_flight.tFinal) > test_flight.env.latitude
    assert test_flight.longitude(test_flight.tFinal) > test_flight.env.longitude


@patch("matplotlib.pyplot.show")
def test_latlon_conversions2(mock_show):
    "additional tests to capture incorrect behaviors during lat/lon conversions"
    test_motor = SolidMotor(
        thrustSource="data/motors/Cesaroni_M1670.eng",
        burnOutTime=3.9,
        grainsCenterOfMassPosition=-0.85704,
        grainNumber=5,
        grainSeparation=5 / 1000,
        grainDensity=1815,
        grainOuterRadius=33 / 1000,
        grainInitialInnerRadius=15 / 1000,
        grainInitialHeight=120 / 1000,
        nozzleRadius=33 / 1000,
        throatRadius=11 / 1000,
        interpolationMethod="linear",
        nozzlePosition=-1.255,
        coordinateSystemOrientation="nozzleToCombustionChamber",
    )

    test_rocket = Rocket(
        radius=127 / 2000,
        mass=19.197 - 2.956,
        inertiaI=6.60,
        inertiaZ=0.0351,
        powerOffDrag=0.5,
        powerOnDrag=0.5,
    )

    test_rocket.setRailButtons(0.2, -0.5)

    test_rocket.addMotor(test_motor, position=-1.255)

    NoseCone = test_rocket.addNose(
        length=0.55829, kind="vonKarman", position=0.71971 + 0.558291
    )
    FinSet = test_rocket.addTrapezoidalFins(
        4, span=0.100, rootChord=0.120, tipChord=0.040, position=-1.04956
    )
    Tail = test_rocket.addTail(
        topRadius=0.0635, bottomRadius=0.0435, length=0.060, position=-1.194656
    )

    test_env = Environment(
        railLength=5,
        latitude=0,
        longitude=0,
        elevation=1400,
    )

    test_flight = Flight(
        rocket=test_rocket, environment=test_env, inclination=85, heading=0
    )

    test_flight.postProcess()

    assert abs(test_flight.longitude(test_flight.tFinal) - 0) < 1e-12
    assert test_flight.latitude(test_flight.tFinal) > 0<|MERGE_RESOLUTION|>--- conflicted
+++ resolved
@@ -33,11 +33,7 @@
     """
 
     def compute_static_margin_error_given_distance(position, static_margin, rocket):
-<<<<<<< HEAD
-        rocket.aerodynamicSurfaces = []
-=======
         rocket.aerodynamicSurfaces.clear()
->>>>>>> 8ddf5770
         rocket.addNose(length=0.5, kind="vonKarman", position=1.0 + 0.5)
         rocket.addTrapezoidalFins(
             4,
@@ -447,8 +443,6 @@
     assert test_flight.allInfo() == None
 
 
-<<<<<<< HEAD
-=======
 @patch("matplotlib.pyplot.show")
 def test_simpler_parachute_triggers(mock_show):
     test_env = Environment(
@@ -537,7 +531,6 @@
     assert test_flight.allInfo() == None
 
 
->>>>>>> 8ddf5770
 def test_export_data():
     "Tests weather the method Flight.exportData is working as intended"
 
