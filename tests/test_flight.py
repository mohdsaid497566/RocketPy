--- conflicted
+++ resolved
@@ -76,16 +76,11 @@
 
     test_motor = SolidMotor(
         thrustSource="data/motors/Cesaroni_M1670.eng",
-<<<<<<< HEAD
-        burnOut=3.9,
+        burn_time=3.9,
         dry_mass=1.815,
         dry_inertia=(0.125, 0.125, 0.002),
         center_of_dry_mass=0.317,
         nozzlePosition=0,
-=======
-        burn_time=3.9,
-        grainsCenterOfMassPosition=-0.85704,
->>>>>>> 57e02227
         grainNumber=5,
         grainDensity=1815,
         nozzleRadius=33 / 1000,
@@ -185,16 +180,11 @@
 
     test_motor = SolidMotor(
         thrustSource="data/motors/Cesaroni_M1670.eng",
-<<<<<<< HEAD
-        burnOut=3.9,
+        burn_time=3.9,
         dry_mass=1.815,
         dry_inertia=(0.125, 0.125, 0.002),
         center_of_dry_mass=0.317,
         nozzlePosition=0,
-=======
-        burn_time=3.9,
-        grainsCenterOfMassPosition=-0.85704,
->>>>>>> 57e02227
         grainNumber=5,
         grainDensity=1815,
         nozzleRadius=33 / 1000,
@@ -329,16 +319,11 @@
     # Create a motor with ZERO thrust and ZERO mass to keep the rocket's speed constant
     DummyMotor = SolidMotor(
         thrustSource=1e-300,
-<<<<<<< HEAD
-        burnOut=1e-10,
+        burn_time=1e-10,
         dry_mass=1.815,
         dry_inertia=(0.125, 0.125, 0.002),
         center_of_dry_mass=0.317,
         grainsCenterOfMassPosition=0.397,
-=======
-        burn_time=1e-10,
-        grainsCenterOfMassPosition=-0.85704,
->>>>>>> 57e02227
         grainNumber=5,
         grainSeparation=5 / 1000,
         grainDensity=1e-300,
@@ -414,16 +399,11 @@
 
     test_motor = SolidMotor(
         thrustSource="data/motors/Cesaroni_M1670.eng",
-<<<<<<< HEAD
-        burnOut=3.9,
+        burn_time=3.9,
         dry_mass=1.815,
         dry_inertia=(0.125, 0.125, 0.002),
         center_of_dry_mass=0.317,
         nozzlePosition=0,
-=======
-        burn_time=3.9,
-        grainsCenterOfMassPosition=-0.85704,
->>>>>>> 57e02227
         grainNumber=5,
         grainDensity=1815,
         nozzleRadius=33 / 1000,
@@ -524,16 +504,11 @@
 
     test_motor = SolidMotor(
         thrustSource="data/motors/Cesaroni_M1670.eng",
-<<<<<<< HEAD
-        burnOut=3.9,
+        burn_time=3.9,
         dry_mass=1.815,
         dry_inertia=(0.125, 0.125, 0.002),
         center_of_dry_mass=0.317,
         nozzlePosition=0,
-=======
-        burn_time=3.9,
-        grainsCenterOfMassPosition=-0.85704,
->>>>>>> 57e02227
         grainNumber=5,
         grainDensity=1815,
         nozzleRadius=33 / 1000,
@@ -627,16 +602,11 @@
 
     test_motor = SolidMotor(
         thrustSource="data/motors/Cesaroni_M1670.eng",
-<<<<<<< HEAD
-        burnOut=3.9,
+        burn_time=3.9,
         dry_mass=1.815,
         dry_inertia=(0.125, 0.125, 0.002),
         center_of_dry_mass=0.317,
         nozzlePosition=0,
-=======
-        burn_time=3.9,
-        grainsCenterOfMassPosition=-0.85704,
->>>>>>> 57e02227
         grainNumber=5,
         grainDensity=1815,
         nozzleRadius=33 / 1000,
@@ -740,16 +710,11 @@
 
     test_motor = SolidMotor(
         thrustSource="data/motors/Cesaroni_M1670.eng",
-<<<<<<< HEAD
-        burnOut=3.9,
+        burn_time=3.9,
         dry_mass=1.815,
         dry_inertia=(0.125, 0.125, 0.002),
         center_of_dry_mass=0.317,
         nozzlePosition=0,
-=======
-        burn_time=3.9,
-        grainsCenterOfMassPosition=-0.85704,
->>>>>>> 57e02227
         grainNumber=5,
         grainDensity=1815,
         nozzleRadius=33 / 1000,
@@ -838,16 +803,11 @@
 
     test_motor = SolidMotor(
         thrustSource="data/motors/Cesaroni_M1670.eng",
-<<<<<<< HEAD
-        burnOut=3.9,
+        burn_time=3.9,
         dry_mass=1.815,
         dry_inertia=(0.125, 0.125, 0.002),
         center_of_dry_mass=0.317,
         nozzlePosition=0,
-=======
-        burn_time=3.9,
-        grainsCenterOfMassPosition=-0.85704,
->>>>>>> 57e02227
         grainNumber=5,
         grainDensity=1815,
         nozzleRadius=33 / 1000,
@@ -941,16 +901,11 @@
     "additional tests to capture incorrect behaviors during lat/lon conversions"
     test_motor = SolidMotor(
         thrustSource="data/motors/Cesaroni_M1670.eng",
-<<<<<<< HEAD
-        burnOut=3.9,
+        burn_time=3.9,
         dry_mass=1.815,
         dry_inertia=(0.125, 0.125, 0.002),
         center_of_dry_mass=0.317,
         nozzlePosition=0,
-=======
-        burn_time=3.9,
-        grainsCenterOfMassPosition=-0.85704,
->>>>>>> 57e02227
         grainNumber=5,
         grainDensity=1815,
         nozzleRadius=33 / 1000,
