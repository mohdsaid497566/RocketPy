import os
from unittest.mock import patch

import matplotlib as plt
import numpy as np
import pytest
from scipy import optimize

from rocketpy import Components, Environment, Flight, Function, Rocket, SolidMotor

plt.rcParams.update({"figure.max_open_warning": 0})

# Helper functions


def setup_rocket_with_given_static_margin(rocket, static_margin):
    """Takes any rocket, removes its aerodynamic surfaces and adds a set of
    nose, fins and tail specially designed to have a given static margin.
    The rocket is modified in place.

    Parameters
    ----------
    rocket : Rocket
        Rocket to be modified
    static_margin : float
        Static margin that the given rocket shall have

    Returns
    -------
    rocket : Rocket
        Rocket with the given static margin.
    """

    def compute_static_margin_error_given_distance(position, static_margin, rocket):
        """Computes the error between the static margin of a rocket and a given
        static margin. This function is used by the scipy.optimize.root_scalar
        function to find the position of the aerodynamic surfaces that will
        result in the given static margin.

        Parameters
        ----------
        position : float
            Position of the trapezoidal fins
        static_margin : float
            Static margin that the given rocket shall have
        rocket : rocketpy.Rocket
            Rocket to be modified. Only the trapezoidal fins will be modified.

        Returns
        -------
        error : float
            Error between the static margin of the rocket and the given static
            margin.
        """
        rocket.aerodynamic_surfaces = Components()
        rocket.add_nose(length=0.5, kind="vonKarman", position=1.0 + 0.5)
        rocket.add_trapezoidal_fins(
            4,
            span=0.100,
            root_chord=0.100,
            tip_chord=0.100,
            position=position,
        )
        rocket.add_tail(
            top_radius=0.0635,
            bottom_radius=0.0435,
            length=0.060,
            position=-1.194656,
        )
        return rocket.static_margin(0) - static_margin

    _ = optimize.root_scalar(
        compute_static_margin_error_given_distance,
        bracket=[-2.0, 2.0],
        method="brentq",
        args=(static_margin, rocket),
    )

    return rocket


@patch("matplotlib.pyplot.show")
<<<<<<< HEAD
def test_flight(mock_show):
    test_env = Environment(
        latitude=32.990254,
        longitude=-106.974998,
        elevation=1400,
        datum="WGS84",
    )
    tomorrow = datetime.date.today() + datetime.timedelta(days=1)
    test_env.set_date(
        (tomorrow.year, tomorrow.month, tomorrow.day, 12)
    )  # Hour given in UTC time

    test_motor = SolidMotor(
        thrust_source="data/motors/Cesaroni_M1670.eng",
        burn_time=3.9,
        dry_mass=1.815,
        dry_inertia=(0.125, 0.125, 0.002),
        center_of_dry_mass_position=0.317,
        nozzle_position=0,
        grain_number=5,
        grain_density=1815,
        nozzle_radius=33 / 1000,
        throat_radius=11 / 1000,
        grain_separation=5 / 1000,
        grain_outer_radius=33 / 1000,
        grain_initial_height=120 / 1000,
        grains_center_of_mass_position=0.397,
        grain_initial_inner_radius=15 / 1000,
        interpolation_method="linear",
        coordinate_system_orientation="nozzle_to_combustion_chamber",
    )

    test_rocket = Rocket(
        radius=127 / 2000,
        mass=19.197 - 2.956 - 1.815,
        inertia=(6.321, 6.321, 0.034),
        power_off_drag="data/calisto/powerOffDragCurve.csv",
        power_on_drag="data/calisto/powerOnDragCurve.csv",
        center_of_mass_without_motor=0,
        coordinate_system_orientation="tail_to_nose",
    )

    test_rocket.set_rail_buttons(0.2 - 0.1182359460624346, -0.5 - 0.1182359460624346)

    test_rocket.add_motor(test_motor, position=-1.255 - 0.1182359460624346)

    nose_cone = test_rocket.add_nose(
        length=0.55829,
        kind="von_karman",
        position=0.71971 + 0.558291 - 0.1182359460624346,
    )
    fin_set = test_rocket.add_trapezoidal_fins(
        4,
        span=0.100,
        root_chord=0.120,
        tip_chord=0.040,
        position=-1.04956 - 0.1182359460624346,
    )
    tail = test_rocket.add_tail(
        top_radius=0.0635,
        bottom_radius=0.0435,
        length=0.060,
        position=-1.194656 - 0.1182359460624346,
    )

    def drogue_trigger(p, h, y):
        # p = pressure
        # y = [x, y, z, vx, vy, vz, e0, e1, e2, e3, w1, w2, w3]
        # activate drogue when vz < 0 m/s.
        return True if y[5] < 0 else False

    def main_trigger(p, h, y):
        # p = pressure
        # y = [x, y, z, vx, vy, vz, e0, e1, e2, e3, w1, w2, w3]
        # activate main when vz < 0 m/s and z < 800 m.
        return True if y[5] < 0 and h < 800 else False

    main = test_rocket.add_parachute(
        "Main",
        cd_s=10.0,
        trigger=main_trigger,
        sampling_rate=105,
        lag=1.5,
        noise=(0, 8.3, 0.5),
    )

    drogue = test_rocket.add_parachute(
        "Drogue",
        cd_s=1.0,
        trigger=drogue_trigger,
        sampling_rate=105,
        lag=1.5,
        noise=(0, 8.3, 0.5),
    )

    test_flight = Flight(
        rocket=test_rocket,
        environment=test_env,
        rail_length=5,
        inclination=85,
        heading=0,
    )

    assert test_flight.all_info() == None


@patch("matplotlib.pyplot.show")
def test_initial_solution(mock_show):
    test_env = Environment(
        latitude=32.990254,
        longitude=-106.974998,
        elevation=1400,
        datum="WGS84",
    )
    tomorrow = datetime.date.today() + datetime.timedelta(days=1)
    test_env.set_date(
        (tomorrow.year, tomorrow.month, tomorrow.day, 12)
    )  # Hour given in UTC time

    test_motor = SolidMotor(
        thrust_source="data/motors/Cesaroni_M1670.eng",
        burn_time=3.9,
        dry_mass=1.815,
        dry_inertia=(0.125, 0.125, 0.002),
        center_of_dry_mass_position_position=0.317,
        nozzle_position=0,
        grain_number=5,
        grain_density=1815,
        nozzle_radius=33 / 1000,
        throat_radius=11 / 1000,
        grain_separation=5 / 1000,
        grain_outer_radius=33 / 1000,
        grain_initial_height=120 / 1000,
        grains_center_of_mass_position=0.397,
        grain_initial_inner_radius=15 / 1000,
        interpolation_method="linear",
        coordinate_system_orientation="nozzle_to_combustion_chamber",
    )

    test_rocket = Rocket(
        radius=127 / 2000,
        mass=19.197 - 2.956 - 1.815,
        inertia=(6.321, 6.321, 0.034),
        power_off_drag="data/calisto/powerOffDragCurve.csv",
        power_on_drag="data/calisto/powerOnDragCurve.csv",
        center_of_mass_without_motor=0,
        coordinate_system_orientation="tail_to_nose",
    )

    test_rocket.set_rail_buttons(0.2 - 0.1182359460624346, -0.5 - 0.1182359460624346)

    test_rocket.add_motor(test_motor, position=-1.255 - 0.1182359460624346)

    nose_cone = test_rocket.add_nose(
        length=0.55829,
        kind="von_karman",
        position=0.71971 + 0.558291 - 0.1182359460624346,
    )
    fin_set = test_rocket.add_trapezoidal_fins(
        4,
        span=0.100,
        root_chord=0.120,
        tip_chord=0.040,
        position=-1.04956 - 0.1182359460624346,
    )
    tail = test_rocket.add_tail(
        top_radius=0.0635,
        bottom_radius=0.0435,
        length=0.060,
        position=-1.194656 - 0.1182359460624346,
    )

    def drogue_trigger(p, h, y):
        # p = pressure
        # y = [x, y, z, vx, vy, vz, e0, e1, e2, e3, w1, w2, w3]
        # activate drogue when vz < 0 m/s.
        return true if y[5] < 0 else false

    def main_trigger(p, h, y):
        # p = pressure
        # y = [x, y, z, vx, vy, vz, e0, e1, e2, e3, w1, w2, w3]
        # activate main when vz < 0 m/s and z < 800 m.
        return true if y[5] < 0 and h < 800 else false

    main = test_rocket.add_parachute(
        "main",
        cd_s=10.0,
        trigger=main_trigger,
        sampling_rate=105,
        lag=1.5,
        noise=(0, 8.3, 0.5),
    )

    drogue = test_rocket.add_parachute(
        "drogue",
        cd_s=1.0,
        trigger=drogue_trigger,
        sampling_rate=105,
        lag=1.5,
        noise=(0, 8.3, 0.5),
    )

    test_flight = Flight(
        rocket=test_rocket,
        environment=test_env,
        railLength=5,
        inclination=85,
        heading=0,
    )
=======
def test_all_info(mock_show, flight_calisto_robust):
    """Test that the flight class is working as intended. This basically calls
    the all_info() method and checks if it returns None. It is not testing if
    the values are correct, but whether the method is working without errors.
>>>>>>> b8b27a41

    Parameters
    ----------
    mock_show : unittest.mock.MagicMock
        Mock object to replace matplotlib.pyplot.show
    flight_calisto_robust : rocketpy.Flight
        Flight object to be tested. See the conftest.py file for more info
        regarding this pytest fixture.
    """
    assert flight_calisto_robust.all_info() == None


@patch("matplotlib.pyplot.show")
<<<<<<< HEAD
def test_initial_solution(mock_show):
    test_env = Environment(
        latitude=32.990254,
        longitude=-106.974998,
        elevation=1400,
        datum="WGS84",
    )
    tomorrow = datetime.date.today() + datetime.timedelta(days=1)
    test_env.set_date(
        (tomorrow.year, tomorrow.month, tomorrow.day, 12)
    )  # Hour given in UTC time

    test_motor = SolidMotor(
        thrust_source="data/motors/Cesaroni_M1670.eng",
        burn_time=3.9,
        dry_mass=1.815,
        dry_inertia=(0.125, 0.125, 0.002),
        center_of_dry_mass_position=0.317,
        nozzle_position=0,
        grain_number=5,
        grain_density=1815,
        nozzle_radius=33 / 1000,
        throat_radius=11 / 1000,
        grain_separation=5 / 1000,
        grain_outer_radius=33 / 1000,
        grain_initial_height=120 / 1000,
        grains_center_of_mass_position=0.397,
        grain_initial_inner_radius=15 / 1000,
        interpolation_method="linear",
        coordinate_system_orientation="nozzle_to_combustion_chamber",
    )

    test_rocket = Rocket(
        radius=127 / 2000,
        mass=19.197 - 2.956 - 1.815,
        inertia=(6.321, 6.321, 0.034),
        power_off_drag="data/calisto/powerOffDragCurve.csv",
        power_on_drag="data/calisto/powerOnDragCurve.csv",
        center_of_mass_without_motor=0,
        coordinate_system_orientation="tail_to_nose",
    )

    test_rocket.set_rail_buttons(0.2, -0.5)

    test_rocket.add_motor(test_motor, position=-1.255)

    nosecone = test_rocket.add_nose(
        length=0.55829, kind="vonKarman", position=0.71971 + 0.558291
    )
    fin_set = test_rocket.add_trapezoidal_fins(
        4, span=0.100, root_chord=0.120, tip_chord=0.040, position=-1.04956
    )
    tail = test_rocket.add_tail(
        top_radius=0.0635, bottom_radius=0.0435, length=0.060, position=-1.194656
    )

    def drogue_trigger(p, h, y):
        # p = pressure
        # y = [x, y, z, vx, vy, vz, e0, e1, e2, e3, w1, w2, w3]
        # activate drogue when vz < 0 m/s.
        return True if y[5] < 0 else False

    def main_trigger(p, h, y):
        # p = pressure
        # y = [x, y, z, vx, vy, vz, e0, e1, e2, e3, w1, w2, w3]
        # activate main when vz < 0 m/s and z < 800 m.
        return True if y[5] < 0 and h < 800 else False

    Main = test_rocket.add_parachute(
        "Main",
        cd_s=10.0,
        trigger=main_trigger,
        sampling_rate=105,
        lag=1.5,
        noise=(0, 8.3, 0.5),
    )

    Drogue = test_rocket.add_parachute(
        "Drogue",
        cd_s=1.0,
        trigger=drogue_trigger,
        sampling_rate=105,
        lag=1.5,
        noise=(0, 8.3, 0.5),
    )
=======
def test_initial_solution(mock_show, example_env, calisto_robust):
    """Tests the initial_solution option of the Flight class. This test simply
    simulates the flight using the initial_solution option and checks if the
    all_info method returns None.
>>>>>>> b8b27a41

    Parameters
    ----------
    mock_show : unittest.mock.MagicMock
        Mock object to replace matplotlib.pyplot.show
    example_env : rocketpy.Environment
        Environment to be simulated. See the conftest.py file for more info.
    calisto_robust : rocketpy.Rocket
        Rocket to be simulated. See the conftest.py file for more info.
    """
    test_flight = Flight(
        rocket=calisto_robust,
        environment=example_env,
        rail_length=5,
        inclination=85,
        heading=0,
        rtol=1e-8,
        atol=1e-6,
        verbose=True,
        initial_solution=[
            0.0,
            0.0,
            0.0,
            1.5e3,
            10,
            0.0,
            0.0,
            0.0,
            0.0,
            0.0,
            0.0,
            0.0,
            0.0,
            0.0,
        ],
    )

    assert test_flight.all_info() == None


@pytest.mark.parametrize("wind_u, wind_v", [(0, 10), (0, -10), (10, 0), (-10, 0)])
@pytest.mark.parametrize(
    "static_margin, max_time",
    [(-0.1, 2), (-0.01, 5), (0, 5), (0.01, 20), (0.1, 20), (1.0, 20)],
)
def test_stability_static_margins(wind_u, wind_v, static_margin, max_time):
    """Test stability margins for a constant velocity flight, 100 m/s, wind a
    lateral wind speed of 10 m/s. Rocket has infinite mass to prevent side motion.
    Check if a restoring moment exists depending on static margins.

    Parameters
    ----------
    wind_u : float
        Wind speed in the x direction
    wind_v : float
        Wind speed in the y direction
    static_margin : float
        Static margin to be tested
    max_time : float
        Maximum time to be simulated
    """

    # Create an environment with ZERO gravity to keep the rocket's speed constant
    env = Environment(gravity=0, latitude=0, longitude=0, elevation=0)
    env.set_atmospheric_model(
        type="custom_atmosphere",
        wind_u=wind_u,
        wind_v=wind_v,
        pressure=101325,
        temperature=300,
    )
    # Make sure that the free_stream_mach will always be 0, so that the rocket
    # behaves as the STATIC (free_stream_mach=0) margin predicts
    env.speed_of_sound = Function(1e16)

    # Create a motor with ZERO thrust and ZERO mass to keep the rocket's speed constant
    # TODO: why don t we use these same values to create EmptyMotor class?
    dummy_motor = SolidMotor(
        thrust_source=1e-300,
        burn_time=1e-10,
        dry_mass=1.815,
        dry_inertia=(0.125, 0.125, 0.002),
        center_of_dry_mass_position=0.317,
        grains_center_of_mass_position=0.397,
        grain_number=5,
        grain_separation=5 / 1000,
        grain_density=1e-300,
        grain_outer_radius=33 / 1000,
        grain_initial_inner_radius=15 / 1000,
        grain_initial_height=120 / 1000,
        nozzle_radius=33 / 1000,
        throat_radius=11 / 1000,
        nozzle_position=0,
        interpolation_method="linear",
        coordinate_system_orientation="nozzle_to_combustion_chamber",
    )

    # create a rocket with zero drag and huge mass to keep the rocket's speed constant
    dummy_rocket = Rocket(
        radius=0.0635,
        mass=1e16,
        inertia=(1, 1, 0.034),
        power_off_drag=0,
        power_on_drag=0,
        center_of_mass_without_motor=0,
    )
    dummy_rocket.set_rail_buttons(0.082, -0.618)
    dummy_rocket.add_motor(dummy_motor, position=-1.373)

    setup_rocket_with_given_static_margin(dummy_rocket, static_margin)

    # Simulate
    init_pos = [0, 0, 100]  # Start at 100 m of altitude
    init_vel = [0, 0, 100]  # Start at 100 m/s
    init_att = [1, 0, 0, 0]  # Inclination of 90 deg and heading of 0 deg
    init_angvel = [0, 0, 0]
    initial_solution = [0] + init_pos + init_vel + init_att + init_angvel
    test_flight = Flight(
        rocket=dummy_rocket,
        rail_length=1,
        environment=env,
        initial_solution=initial_solution,
        max_time=max_time,
        max_time_step=1e-2,
        verbose=False,
    )
    test_flight.post_process(interpolation="linear")

    # Check stability according to static margin
    if wind_u == 0:
        moments = test_flight.M1.get_source()[:, 1]
        wind_sign = np.sign(wind_v)
    else:  # wind_v == 0
        moments = test_flight.M2.get_source()[:, 1]
        wind_sign = -np.sign(wind_u)

    assert (
        (static_margin > 0 and np.max(moments) * np.min(moments) < 0)
        or (static_margin < 0 and np.all(moments / wind_sign <= 0))
        or (static_margin == 0 and np.all(np.abs(moments) <= 1e-10))
    )


@patch("matplotlib.pyplot.show")
<<<<<<< HEAD
def test_rolling_flight(mock_show):
    test_env = Environment(
        latitude=32.990254,
        longitude=-106.974998,
        elevation=1400,
        datum="WGS84",
    )
    tomorrow = datetime.date.today() + datetime.timedelta(days=1)
    test_env.set_date(
        (tomorrow.year, tomorrow.month, tomorrow.day, 12)
    )  # Hour given in UTC time
    test_env.set_atmospheric_model(type="standard_atmosphere")

    test_motor = SolidMotor(
        thrust_source="data/motors/Cesaroni_M1670.eng",
        burn_time=3.9,
        dry_mass=1.815,
        dry_inertia=(0.125, 0.125, 0.002),
        center_of_dry_mass_position=0.317,
        nozzle_position=0,
        grain_number=5,
        grain_density=1815,
        nozzle_radius=33 / 1000,
        throat_radius=11 / 1000,
        grain_separation=5 / 1000,
        grain_outer_radius=33 / 1000,
        grain_initial_height=120 / 1000,
        grains_center_of_mass_position=0.397,
        grain_initial_inner_radius=15 / 1000,
        interpolation_method="linear",
        coordinate_system_orientation="nozzle_to_combustion_chamber",
    )

    test_rocket = Rocket(
        radius=127 / 2000,
        mass=19.197 - 2.956 - 1.815,
        inertia=(6.321, 6.321, 0.034),
        power_off_drag="data/calisto/powerOffDragCurve.csv",
        power_on_drag="data/calisto/powerOnDragCurve.csv",
        center_of_mass_without_motor=0,
        coordinate_system_orientation="tail_to_nose",
    )

    test_rocket.set_rail_buttons(0.2 - 0.1182359460624346, -0.5 - 0.1182359460624346)

    test_rocket.add_motor(test_motor, position=-1.255 - 0.1182359460624346)

    nose_cone = test_rocket.add_nose(
        length=0.55829,
        kind="vonKarman",
        position=0.71971 + 0.558291 - 0.1182359460624346,
    )
=======
def test_rolling_flight(
    mock_show,
    example_env,
    cesaroni_m1670,
    calisto,
    calisto_nose_cone,
    calisto_tail,
    calisto_main_chute,
    calisto_drogue_chute,
):
    test_rocket = calisto

    test_rocket.set_rail_buttons(0.082, -0.618)
    test_rocket.add_motor(cesaroni_m1670, position=-1.373)
>>>>>>> b8b27a41
    fin_set = test_rocket.add_trapezoidal_fins(
        4,
        span=0.100,
        root_chord=0.120,
        tip_chord=0.040,
        position=-1.04956,
        cant_angle=0.5,
    )
    calisto.aerodynamic_surfaces.add(calisto_nose_cone, 1.160)
    calisto.aerodynamic_surfaces.add(calisto_tail, -1.313)
    calisto.parachutes.append(calisto_main_chute)
    calisto.parachutes.append(calisto_drogue_chute)

    test_flight = Flight(
        rocket=test_rocket,
        environment=example_env,
        rail_length=5.2,
        inclination=85,
        heading=0,
    )

    assert test_flight.all_info() == None


@patch("matplotlib.pyplot.show")
<<<<<<< HEAD
def test_simpler_parachute_triggers(mock_show):
    test_env = Environment(
        latitude=32.990254,
        longitude=-106.974998,
        elevation=1400,
        datum="WGS84",
    )
    tomorrow = datetime.date.today() + datetime.timedelta(days=1)
    test_env.set_date(
        (tomorrow.year, tomorrow.month, tomorrow.day, 12)
    )  # Hour given in UTC time

    test_motor = SolidMotor(
        thrust_source="data/motors/Cesaroni_M1670.eng",
        dry_mass=1.815,
        dry_inertia=(0.125, 0.125, 0.002),
        nozzle_radius=33 / 1000,
        grain_number=5,
        grain_density=1815,
        grain_outer_radius=33 / 1000,
        grain_initial_inner_radius=15 / 1000,
        grain_initial_height=120 / 1000,
        grain_separation=5 / 1000,
        grains_center_of_mass_position=0.397,
        center_of_dry_mass_position=0.317,
        nozzle_position=0,
        burn_time=3.9,
        throat_radius=11 / 1000,
        coordinate_system_orientation="nozzle_to_combustion_chamber",
    )

    test_rocket = Rocket(
        radius=127 / 2000,
        mass=19.197 - 2.956 - 1.815,
        inertia=(6.321, 6.321, 0.034),
        power_off_drag="data/calisto/powerOffDragCurve.csv",
        power_on_drag="data/calisto/powerOnDragCurve.csv",
        center_of_mass_without_motor=0,
        coordinate_system_orientation="tail_to_nose",
    )
=======
def test_simpler_parachute_triggers(mock_show, example_env, calisto_robust):
    """Tests different types of parachute triggers. This is important to ensure
    the code is working as intended, since the parachute triggers can have very
    different format definitions.
>>>>>>> b8b27a41

    Parameters
    ----------
    mock_show : unittest.mock.MagicMock
        Mock object to replace matplotlib.pyplot.show
    example_env : rocketpy.Environment
        Environment to be simulated. See the conftest.py file for more info.
    calisto_robust : rocketpy.Rocket
        Rocket to be simulated. See the conftest.py file for more info.
    """
    calisto_robust.parachutes = []

    main = calisto_robust.add_parachute(
        "Main",
        cd_s=10.0,
        trigger=800,
        sampling_rate=105,
        lag=0,
    )

    drogue = calisto_robust.add_parachute(
        "Drogue",
        cd_s=1.0,
        trigger="apogee",
        sampling_rate=105,
        lag=0,
    )

    test_flight = Flight(
        rocket=calisto_robust,
        environment=example_env,
        rail_length=5,
        inclination=85,
        heading=0,
    )

    assert (
        abs(test_flight.z(test_flight.parachute_events[0][0]) - test_flight.apogee) <= 1
    )
    assert (
        abs(
            test_flight.z(test_flight.parachute_events[1][0])
            - (800 + example_env.elevation)
        )
        <= 1
    )
    assert test_flight.all_info() == None


<<<<<<< HEAD
def test_export_data():
    "Tests weather the method Flight.export_data is working as intended"

    test_env = Environment(
        latitude=32.990254,
        longitude=-106.974998,
        elevation=1400,
        datum="WGS84",
    )

    test_motor = SolidMotor(
        thrust_source="data/motors/Cesaroni_M1670.eng",
        burn_time=3.9,
        dry_mass=1.815,
        dry_inertia=(0.125, 0.125, 0.002),
        center_of_dry_mass_position=0.317,
        nozzle_position=0,
        grain_number=5,
        grain_density=1815,
        nozzle_radius=33 / 1000,
        throat_radius=11 / 1000,
        grain_separation=5 / 1000,
        grain_outer_radius=33 / 1000,
        grain_initial_height=120 / 1000,
        grains_center_of_mass_position=0.397,
        grain_initial_inner_radius=15 / 1000,
        interpolation_method="linear",
        coordinate_system_orientation="nozzle_to_combustion_chamber",
    )

    test_rocket = Rocket(
        radius=127 / 2000,
        mass=19.197 - 2.956 - 1.815,
        inertia=(6.321, 6.321, 0.034),
        power_off_drag=0.5,
        power_on_drag=0.5,
        center_of_mass_without_motor=0,
        coordinate_system_orientation="tail_to_nose",
    )

    test_rocket.set_rail_buttons(0.2 - 0.1182359460624346, -0.5 - 0.1182359460624346)

    test_rocket.add_motor(test_motor, position=-1.255 - 0.1182359460624346)

    nose_cone = test_rocket.add_nose(
        length=0.55829,
        kind="von_karman",
        position=0.71971 + 0.558291 - 0.1182359460624346,
    )
    fin_set = test_rocket.add_trapezoidal_fins(
        4,
        span=0.100,
        root_chord=0.120,
        tip_chord=0.040,
        position=-1.04956 - 0.1182359460624346,
    )
=======
def test_export_data(flight_calisto):
    """Tests wether the method Flight.export_data is working as intended
>>>>>>> b8b27a41

    Parameters:
    -----------
    flight_calisto : rocketpy.Flight
        Flight object to be tested. See the conftest.py file for more info
        regarding this pytest fixture.
    """
    test_flight = flight_calisto

    # Basic export
    test_flight.export_data("test_export_data_1.csv")

    # Custom export
    test_flight.export_data(
        "test_export_data_2.csv",
        "z",
        "vz",
        "e1",
        "w3",
        "angle_of_attack",
        time_step=0.1,
    )

    # Load exported files and fixtures and compare them
    test_1 = np.loadtxt("test_export_data_1.csv", delimiter=",")
    test_2 = np.loadtxt("test_export_data_2.csv", delimiter=",")

    # Delete files
    os.remove("test_export_data_1.csv")
    os.remove("test_export_data_2.csv")

    # Check if basic exported content matches data
    assert np.allclose(test_flight.x[:, 0], test_1[:, 0], atol=1e-5) == True
    assert np.allclose(test_flight.x[:, 1], test_1[:, 1], atol=1e-5) == True
    assert np.allclose(test_flight.y[:, 1], test_1[:, 2], atol=1e-5) == True
    assert np.allclose(test_flight.z[:, 1], test_1[:, 3], atol=1e-5) == True
    assert np.allclose(test_flight.vx[:, 1], test_1[:, 4], atol=1e-5) == True
    assert np.allclose(test_flight.vy[:, 1], test_1[:, 5], atol=1e-5) == True
    assert np.allclose(test_flight.vz[:, 1], test_1[:, 6], atol=1e-5) == True
    assert np.allclose(test_flight.e0[:, 1], test_1[:, 7], atol=1e-5) == True
    assert np.allclose(test_flight.e1[:, 1], test_1[:, 8], atol=1e-5) == True
    assert np.allclose(test_flight.e2[:, 1], test_1[:, 9], atol=1e-5) == True
    assert np.allclose(test_flight.e3[:, 1], test_1[:, 10], atol=1e-5) == True
    assert np.allclose(test_flight.w1[:, 1], test_1[:, 11], atol=1e-5) == True
    assert np.allclose(test_flight.w2[:, 1], test_1[:, 12], atol=1e-5) == True
    assert np.allclose(test_flight.w3[:, 1], test_1[:, 13], atol=1e-5) == True

    # Check if custom exported content matches data
    timePoints = np.arange(test_flight.t_initial, test_flight.t_final, 0.1)
    assert np.allclose(timePoints, test_2[:, 0], atol=1e-5) == True
    assert np.allclose(test_flight.z(timePoints), test_2[:, 1], atol=1e-5) == True
    assert np.allclose(test_flight.vz(timePoints), test_2[:, 2], atol=1e-5) == True
    assert np.allclose(test_flight.e1(timePoints), test_2[:, 3], atol=1e-5) == True
    assert np.allclose(test_flight.w3(timePoints), test_2[:, 4], atol=1e-5) == True
    assert (
        np.allclose(test_flight.angle_of_attack(timePoints), test_2[:, 5], atol=1e-5)
        == True
    )


<<<<<<< HEAD
def test_export_kml():
    "Tests weather the method Flight.export_kml is working as intended"

    test_env = Environment(
        latitude=32.990254,
        longitude=-106.974998,
        elevation=1400,
        datum="WGS84",
    )

    test_motor = SolidMotor(
        thrust_source="data/motors/Cesaroni_M1670.eng",
        burn_time=3.9,
        dry_mass=1.815,
        dry_inertia=(0.125, 0.125, 0.002),
        center_of_dry_mass_position=0.317,
        nozzle_position=0,
        grain_number=5,
        grain_density=1815,
        nozzle_radius=33 / 1000,
        throat_radius=11 / 1000,
        grain_separation=5 / 1000,
        grain_outer_radius=33 / 1000,
        grain_initial_height=120 / 1000,
        grains_center_of_mass_position=0.397,
        grain_initial_inner_radius=15 / 1000,
        interpolation_method="linear",
        coordinate_system_orientation="nozzle_to_combustion_chamber",
    )

    test_rocket = Rocket(
        radius=127 / 2000,
        mass=19.197 - 2.956 - 1.815,
        inertia=(6.321, 6.321, 0.034),
        power_off_drag=0.5,
        power_on_drag=0.5,
        center_of_mass_without_motor=0,
        coordinate_system_orientation="tail_to_nose",
    )

    test_rocket.set_rail_buttons(0.2 - 0.1182359460624346, -0.5 - 0.1182359460624346)
=======
def test_export_kml(flight_calisto_robust):
    """Tests weather the method Flight.export_kml is working as intended.
>>>>>>> b8b27a41

    Parameters:
    -----------
    flight_calisto_robust : rocketpy.Flight
        Flight object to be tested. See the conftest.py file for more info
        regarding this pytest fixture.
    """

    test_flight = flight_calisto_robust

    # Basic export
    test_flight.export_kml(
        "test_export_data_1.kml", time_step=None, extrude=True, altitude_mode="absolute"
    )

    # Load exported files and fixtures and compare them
    test_1 = open("test_export_data_1.kml", "r")

    for row in test_1:
        if row[:29] == "                <coordinates>":
            r = row[29:-15]
            r = r.split(",")
            for i, j in enumerate(r):
                r[i] = j.split(" ")
    lon, lat, z, coords = [], [], [], []
    for i in r:
        for j in i:
            coords.append(j)
    for i in range(0, len(coords), 3):
        lon.append(float(coords[i]))
        lat.append(float(coords[i + 1]))
        z.append(float(coords[i + 2]))

    # Delete temporary test file
    test_1.close()
    os.remove("test_export_data_1.kml")

    assert np.allclose(test_flight.latitude[:, 1], lat, atol=1e-3) == True
    assert np.allclose(test_flight.longitude[:, 1], lon, atol=1e-3) == True
    assert np.allclose(test_flight.z[:, 1], z, atol=1e-3) == True


@patch("matplotlib.pyplot.show")
<<<<<<< HEAD
def test_latlon_conversions(mock_show):
    test_env = Environment(
        latitude=32.990254,
        longitude=-106.974998,
        elevation=1400,
        datum="WGS84",
    )

    test_motor = SolidMotor(
        thrust_source="data/motors/Cesaroni_M1670.eng",
        burn_time=3.9,
        dry_mass=1.815,
        dry_inertia=(0.125, 0.125, 0.002),
        center_of_dry_mass_position=0.317,
        nozzle_position=0,
        grain_number=5,
        grain_density=1815,
        nozzle_radius=33 / 1000,
        throat_radius=11 / 1000,
        grain_separation=5 / 1000,
        grain_outer_radius=33 / 1000,
        grain_initial_height=120 / 1000,
        grains_center_of_mass_position=0.397,
        grain_initial_inner_radius=15 / 1000,
        interpolation_method="linear",
        coordinate_system_orientation="nozzle_to_combustion_chamber",
    )

    test_rocket = Rocket(
        radius=127 / 2000,
        mass=19.197 - 2.956 - 1.815,
        inertia=(6.321, 6.321, 0.034),
        power_off_drag=0.5,
        power_on_drag=0.5,
        center_of_mass_without_motor=0,
        coordinate_system_orientation="tail_to_nose",
    )

    test_rocket.set_rail_buttons(0.2 - 0.1182359460624346, -0.5 - 0.1182359460624346)

    test_rocket.add_motor(test_motor, position=-1.255 - 0.1182359460624346)

    nose_cone = test_rocket.add_nose(
        length=0.55829,
        kind="von_karman",
        position=0.71971 + 0.558291 - 0.1182359460624346,
    )
    fin_set = test_rocket.add_trapezoidal_fins(
        4,
        span=0.100,
        root_chord=0.120,
        tip_chord=0.040,
        position=-1.04956 - 0.1182359460624346,
    )
    tail = test_rocket.add_tail(
        top_radius=0.0635,
        bottom_radius=0.0435,
        length=0.060,
        position=-1.194656 - 0.1182359460624346,
    )

    def drogue_trigger(p, h, y):
        # p = pressure
        # y = [x, y, z, vx, vy, vz, e0, e1, e2, e3, w1, w2, w3]
        # activate drogue when vz < 0 m/s.
        return True if y[5] < 0 else False

    def main_trigger(p, h, y):
        # p = pressure
        # y = [x, y, z, vx, vy, vz, e0, e1, e2, e3, w1, w2, w3]
        # activate main when vz < 0 m/s and z < 800 m.
        return True if y[5] < 0 and h < 800 else False

    Main = test_rocket.add_parachute(
        "Main",
        cd_s=10.0,
        trigger=main_trigger,
        sampling_rate=105,
        lag=1.5,
        noise=(0, 8.3, 0.5),
    )

    Drogue = test_rocket.add_parachute(
        "Drogue",
        cd_s=1.0,
        trigger=drogue_trigger,
        sampling_rate=105,
        lag=1.5,
        noise=(0, 8.3, 0.5),
    )

=======
def test_lat_lon_conversion_robust(mock_show, example_env_robust, calisto_robust):
>>>>>>> b8b27a41
    test_flight = Flight(
        rocket=calisto_robust,
        environment=example_env_robust,
        rail_length=5.2,
        inclination=85,
        heading=45,
    )

    # Check for initial and final lat/lon coordinates based on launch pad coordinates
    assert abs(test_flight.latitude(0)) - abs(test_flight.env.latitude) < 1e-6
    assert abs(test_flight.longitude(0)) - abs(test_flight.env.longitude) < 1e-6
    assert test_flight.latitude(test_flight.t_final) > test_flight.env.latitude
    assert test_flight.longitude(test_flight.t_final) > test_flight.env.longitude


@patch("matplotlib.pyplot.show")
def test_lat_lon_conversion_from_origin(mock_show, example_env, calisto_robust):
    "additional tests to capture incorrect behaviors during lat/lon conversions"
<<<<<<< HEAD
    test_motor = SolidMotor(
        thrust_source="data/motors/Cesaroni_M1670.eng",
        burn_time=3.9,
        dry_mass=1.815,
        dry_inertia=(0.125, 0.125, 0.002),
        center_of_dry_mass_position=0.317,
        nozzle_position=0,
        grain_number=5,
        grain_density=1815,
        nozzle_radius=33 / 1000,
        throat_radius=11 / 1000,
        grain_separation=5 / 1000,
        grain_outer_radius=33 / 1000,
        grain_initial_height=120 / 1000,
        grains_center_of_mass_position=0.397,
        grain_initial_inner_radius=15 / 1000,
        interpolation_method="linear",
        coordinate_system_orientation="nozzle_to_combustion_chamber",
    )

    test_rocket = Rocket(
        radius=127 / 2000,
        mass=19.197 - 2.956 - 1.815,
        inertia=(6.321, 6.321, 0.034),
        power_off_drag=0.5,
        power_on_drag=0.5,
        center_of_mass_without_motor=0,
        coordinate_system_orientation="tail_to_nose",
    )

    test_rocket.set_rail_buttons(0.2 - 0.1182359460624346, -0.5 - 0.1182359460624346)

    test_rocket.add_motor(test_motor, position=-1.255 - 0.1182359460624346)

    nose_cone = test_rocket.add_nose(
        length=0.55829,
        kind="von_karman",
        position=0.71971 + 0.558291 - 0.1182359460624346,
    )
    fin_set = test_rocket.add_trapezoidal_fins(
        4,
        span=0.100,
        root_chord=0.120,
        tip_chord=0.040,
        position=-1.04956 - 0.1182359460624346,
    )
    tail = test_rocket.add_tail(
        top_radius=0.0635,
        bottom_radius=0.0435,
        length=0.060,
        position=-1.194656 - 0.1182359460624346,
    )

    test_env = Environment(
        latitude=0,
        longitude=0,
        elevation=1400,
    )
=======
>>>>>>> b8b27a41

    test_flight = Flight(
        rocket=calisto_robust,
        environment=example_env,
        rail_length=5.2,
        inclination=85,
        heading=0,
    )

    assert abs(test_flight.longitude(test_flight.t_final) - 0) < 1e-12
    assert test_flight.latitude(test_flight.t_final) > 0


@pytest.mark.skip(reason="legacy tests")
@pytest.mark.parametrize(
    "rail_length, out_of_rail_time",
    [
        (0.52, 0.5180212542878443),
        (5.2, 5.180378138072207),
        (50.2, 50.00897551720473),
        (100000, 100003.35594050681),
    ],
)
def test_rail_length(calisto_robust, example_env, rail_length, out_of_rail_time):
    """Test the rail length parameter of the Flight class. This test simply
    simulate the flight using different rail lengths and checks if the expected
    out of rail altitude is achieved. Four different rail lengths are
    tested: 0.001, 1, 10, and 100000 meters. This provides a good test range.
    Currently, if a rail length of 0 is used, the simulation will fail in a
    ZeroDivisionError, which is not being tested here.

    Parameters
    ----------
    calisto_robust : rocketpy.Rocket
        The rocket to be simulated. In this case, the fixture rocket is used.
        See the conftest.py file for more information.
    example_env : rocketpy.Environment
        The environment to be simulated. In this case, the fixture environment
        is used. See the conftest.py file for more information.
    rail_length : float, int
        The length of the rail in meters. It must be a positive number. See the
        Flight class documentation for more information.
    out_of_rail_time : float, int
        The expected time at which the rocket leaves the rail in seconds.
    """
    test_flight = Flight(
        rocket=calisto_robust,
        environment=example_env,
        rail_length=rail_length,
        inclination=85,
        heading=0,
        terminate_on_apogee=True,
    )
    assert abs(test_flight.z(test_flight.out_of_rail_time) - out_of_rail_time) < 1e-6<|MERGE_RESOLUTION|>--- conflicted
+++ resolved
@@ -80,222 +80,10 @@
 
 
 @patch("matplotlib.pyplot.show")
-<<<<<<< HEAD
-def test_flight(mock_show):
-    test_env = Environment(
-        latitude=32.990254,
-        longitude=-106.974998,
-        elevation=1400,
-        datum="WGS84",
-    )
-    tomorrow = datetime.date.today() + datetime.timedelta(days=1)
-    test_env.set_date(
-        (tomorrow.year, tomorrow.month, tomorrow.day, 12)
-    )  # Hour given in UTC time
-
-    test_motor = SolidMotor(
-        thrust_source="data/motors/Cesaroni_M1670.eng",
-        burn_time=3.9,
-        dry_mass=1.815,
-        dry_inertia=(0.125, 0.125, 0.002),
-        center_of_dry_mass_position=0.317,
-        nozzle_position=0,
-        grain_number=5,
-        grain_density=1815,
-        nozzle_radius=33 / 1000,
-        throat_radius=11 / 1000,
-        grain_separation=5 / 1000,
-        grain_outer_radius=33 / 1000,
-        grain_initial_height=120 / 1000,
-        grains_center_of_mass_position=0.397,
-        grain_initial_inner_radius=15 / 1000,
-        interpolation_method="linear",
-        coordinate_system_orientation="nozzle_to_combustion_chamber",
-    )
-
-    test_rocket = Rocket(
-        radius=127 / 2000,
-        mass=19.197 - 2.956 - 1.815,
-        inertia=(6.321, 6.321, 0.034),
-        power_off_drag="data/calisto/powerOffDragCurve.csv",
-        power_on_drag="data/calisto/powerOnDragCurve.csv",
-        center_of_mass_without_motor=0,
-        coordinate_system_orientation="tail_to_nose",
-    )
-
-    test_rocket.set_rail_buttons(0.2 - 0.1182359460624346, -0.5 - 0.1182359460624346)
-
-    test_rocket.add_motor(test_motor, position=-1.255 - 0.1182359460624346)
-
-    nose_cone = test_rocket.add_nose(
-        length=0.55829,
-        kind="von_karman",
-        position=0.71971 + 0.558291 - 0.1182359460624346,
-    )
-    fin_set = test_rocket.add_trapezoidal_fins(
-        4,
-        span=0.100,
-        root_chord=0.120,
-        tip_chord=0.040,
-        position=-1.04956 - 0.1182359460624346,
-    )
-    tail = test_rocket.add_tail(
-        top_radius=0.0635,
-        bottom_radius=0.0435,
-        length=0.060,
-        position=-1.194656 - 0.1182359460624346,
-    )
-
-    def drogue_trigger(p, h, y):
-        # p = pressure
-        # y = [x, y, z, vx, vy, vz, e0, e1, e2, e3, w1, w2, w3]
-        # activate drogue when vz < 0 m/s.
-        return True if y[5] < 0 else False
-
-    def main_trigger(p, h, y):
-        # p = pressure
-        # y = [x, y, z, vx, vy, vz, e0, e1, e2, e3, w1, w2, w3]
-        # activate main when vz < 0 m/s and z < 800 m.
-        return True if y[5] < 0 and h < 800 else False
-
-    main = test_rocket.add_parachute(
-        "Main",
-        cd_s=10.0,
-        trigger=main_trigger,
-        sampling_rate=105,
-        lag=1.5,
-        noise=(0, 8.3, 0.5),
-    )
-
-    drogue = test_rocket.add_parachute(
-        "Drogue",
-        cd_s=1.0,
-        trigger=drogue_trigger,
-        sampling_rate=105,
-        lag=1.5,
-        noise=(0, 8.3, 0.5),
-    )
-
-    test_flight = Flight(
-        rocket=test_rocket,
-        environment=test_env,
-        rail_length=5,
-        inclination=85,
-        heading=0,
-    )
-
-    assert test_flight.all_info() == None
-
-
-@patch("matplotlib.pyplot.show")
-def test_initial_solution(mock_show):
-    test_env = Environment(
-        latitude=32.990254,
-        longitude=-106.974998,
-        elevation=1400,
-        datum="WGS84",
-    )
-    tomorrow = datetime.date.today() + datetime.timedelta(days=1)
-    test_env.set_date(
-        (tomorrow.year, tomorrow.month, tomorrow.day, 12)
-    )  # Hour given in UTC time
-
-    test_motor = SolidMotor(
-        thrust_source="data/motors/Cesaroni_M1670.eng",
-        burn_time=3.9,
-        dry_mass=1.815,
-        dry_inertia=(0.125, 0.125, 0.002),
-        center_of_dry_mass_position_position=0.317,
-        nozzle_position=0,
-        grain_number=5,
-        grain_density=1815,
-        nozzle_radius=33 / 1000,
-        throat_radius=11 / 1000,
-        grain_separation=5 / 1000,
-        grain_outer_radius=33 / 1000,
-        grain_initial_height=120 / 1000,
-        grains_center_of_mass_position=0.397,
-        grain_initial_inner_radius=15 / 1000,
-        interpolation_method="linear",
-        coordinate_system_orientation="nozzle_to_combustion_chamber",
-    )
-
-    test_rocket = Rocket(
-        radius=127 / 2000,
-        mass=19.197 - 2.956 - 1.815,
-        inertia=(6.321, 6.321, 0.034),
-        power_off_drag="data/calisto/powerOffDragCurve.csv",
-        power_on_drag="data/calisto/powerOnDragCurve.csv",
-        center_of_mass_without_motor=0,
-        coordinate_system_orientation="tail_to_nose",
-    )
-
-    test_rocket.set_rail_buttons(0.2 - 0.1182359460624346, -0.5 - 0.1182359460624346)
-
-    test_rocket.add_motor(test_motor, position=-1.255 - 0.1182359460624346)
-
-    nose_cone = test_rocket.add_nose(
-        length=0.55829,
-        kind="von_karman",
-        position=0.71971 + 0.558291 - 0.1182359460624346,
-    )
-    fin_set = test_rocket.add_trapezoidal_fins(
-        4,
-        span=0.100,
-        root_chord=0.120,
-        tip_chord=0.040,
-        position=-1.04956 - 0.1182359460624346,
-    )
-    tail = test_rocket.add_tail(
-        top_radius=0.0635,
-        bottom_radius=0.0435,
-        length=0.060,
-        position=-1.194656 - 0.1182359460624346,
-    )
-
-    def drogue_trigger(p, h, y):
-        # p = pressure
-        # y = [x, y, z, vx, vy, vz, e0, e1, e2, e3, w1, w2, w3]
-        # activate drogue when vz < 0 m/s.
-        return true if y[5] < 0 else false
-
-    def main_trigger(p, h, y):
-        # p = pressure
-        # y = [x, y, z, vx, vy, vz, e0, e1, e2, e3, w1, w2, w3]
-        # activate main when vz < 0 m/s and z < 800 m.
-        return true if y[5] < 0 and h < 800 else false
-
-    main = test_rocket.add_parachute(
-        "main",
-        cd_s=10.0,
-        trigger=main_trigger,
-        sampling_rate=105,
-        lag=1.5,
-        noise=(0, 8.3, 0.5),
-    )
-
-    drogue = test_rocket.add_parachute(
-        "drogue",
-        cd_s=1.0,
-        trigger=drogue_trigger,
-        sampling_rate=105,
-        lag=1.5,
-        noise=(0, 8.3, 0.5),
-    )
-
-    test_flight = Flight(
-        rocket=test_rocket,
-        environment=test_env,
-        railLength=5,
-        inclination=85,
-        heading=0,
-    )
-=======
 def test_all_info(mock_show, flight_calisto_robust):
     """Test that the flight class is working as intended. This basically calls
     the all_info() method and checks if it returns None. It is not testing if
     the values are correct, but whether the method is working without errors.
->>>>>>> b8b27a41
 
     Parameters
     ----------
@@ -309,98 +97,10 @@
 
 
 @patch("matplotlib.pyplot.show")
-<<<<<<< HEAD
-def test_initial_solution(mock_show):
-    test_env = Environment(
-        latitude=32.990254,
-        longitude=-106.974998,
-        elevation=1400,
-        datum="WGS84",
-    )
-    tomorrow = datetime.date.today() + datetime.timedelta(days=1)
-    test_env.set_date(
-        (tomorrow.year, tomorrow.month, tomorrow.day, 12)
-    )  # Hour given in UTC time
-
-    test_motor = SolidMotor(
-        thrust_source="data/motors/Cesaroni_M1670.eng",
-        burn_time=3.9,
-        dry_mass=1.815,
-        dry_inertia=(0.125, 0.125, 0.002),
-        center_of_dry_mass_position=0.317,
-        nozzle_position=0,
-        grain_number=5,
-        grain_density=1815,
-        nozzle_radius=33 / 1000,
-        throat_radius=11 / 1000,
-        grain_separation=5 / 1000,
-        grain_outer_radius=33 / 1000,
-        grain_initial_height=120 / 1000,
-        grains_center_of_mass_position=0.397,
-        grain_initial_inner_radius=15 / 1000,
-        interpolation_method="linear",
-        coordinate_system_orientation="nozzle_to_combustion_chamber",
-    )
-
-    test_rocket = Rocket(
-        radius=127 / 2000,
-        mass=19.197 - 2.956 - 1.815,
-        inertia=(6.321, 6.321, 0.034),
-        power_off_drag="data/calisto/powerOffDragCurve.csv",
-        power_on_drag="data/calisto/powerOnDragCurve.csv",
-        center_of_mass_without_motor=0,
-        coordinate_system_orientation="tail_to_nose",
-    )
-
-    test_rocket.set_rail_buttons(0.2, -0.5)
-
-    test_rocket.add_motor(test_motor, position=-1.255)
-
-    nosecone = test_rocket.add_nose(
-        length=0.55829, kind="vonKarman", position=0.71971 + 0.558291
-    )
-    fin_set = test_rocket.add_trapezoidal_fins(
-        4, span=0.100, root_chord=0.120, tip_chord=0.040, position=-1.04956
-    )
-    tail = test_rocket.add_tail(
-        top_radius=0.0635, bottom_radius=0.0435, length=0.060, position=-1.194656
-    )
-
-    def drogue_trigger(p, h, y):
-        # p = pressure
-        # y = [x, y, z, vx, vy, vz, e0, e1, e2, e3, w1, w2, w3]
-        # activate drogue when vz < 0 m/s.
-        return True if y[5] < 0 else False
-
-    def main_trigger(p, h, y):
-        # p = pressure
-        # y = [x, y, z, vx, vy, vz, e0, e1, e2, e3, w1, w2, w3]
-        # activate main when vz < 0 m/s and z < 800 m.
-        return True if y[5] < 0 and h < 800 else False
-
-    Main = test_rocket.add_parachute(
-        "Main",
-        cd_s=10.0,
-        trigger=main_trigger,
-        sampling_rate=105,
-        lag=1.5,
-        noise=(0, 8.3, 0.5),
-    )
-
-    Drogue = test_rocket.add_parachute(
-        "Drogue",
-        cd_s=1.0,
-        trigger=drogue_trigger,
-        sampling_rate=105,
-        lag=1.5,
-        noise=(0, 8.3, 0.5),
-    )
-=======
 def test_initial_solution(mock_show, example_env, calisto_robust):
     """Tests the initial_solution option of the Flight class. This test simply
     simulates the flight using the initial_solution option and checks if the
     all_info method returns None.
->>>>>>> b8b27a41
 
     Parameters
     ----------
@@ -545,60 +245,6 @@
 
 
 @patch("matplotlib.pyplot.show")
-<<<<<<< HEAD
-def test_rolling_flight(mock_show):
-    test_env = Environment(
-        latitude=32.990254,
-        longitude=-106.974998,
-        elevation=1400,
-        datum="WGS84",
-    )
-    tomorrow = datetime.date.today() + datetime.timedelta(days=1)
-    test_env.set_date(
-        (tomorrow.year, tomorrow.month, tomorrow.day, 12)
-    )  # Hour given in UTC time
-    test_env.set_atmospheric_model(type="standard_atmosphere")
-
-    test_motor = SolidMotor(
-        thrust_source="data/motors/Cesaroni_M1670.eng",
-        burn_time=3.9,
-        dry_mass=1.815,
-        dry_inertia=(0.125, 0.125, 0.002),
-        center_of_dry_mass_position=0.317,
-        nozzle_position=0,
-        grain_number=5,
-        grain_density=1815,
-        nozzle_radius=33 / 1000,
-        throat_radius=11 / 1000,
-        grain_separation=5 / 1000,
-        grain_outer_radius=33 / 1000,
-        grain_initial_height=120 / 1000,
-        grains_center_of_mass_position=0.397,
-        grain_initial_inner_radius=15 / 1000,
-        interpolation_method="linear",
-        coordinate_system_orientation="nozzle_to_combustion_chamber",
-    )
-
-    test_rocket = Rocket(
-        radius=127 / 2000,
-        mass=19.197 - 2.956 - 1.815,
-        inertia=(6.321, 6.321, 0.034),
-        power_off_drag="data/calisto/powerOffDragCurve.csv",
-        power_on_drag="data/calisto/powerOnDragCurve.csv",
-        center_of_mass_without_motor=0,
-        coordinate_system_orientation="tail_to_nose",
-    )
-
-    test_rocket.set_rail_buttons(0.2 - 0.1182359460624346, -0.5 - 0.1182359460624346)
-
-    test_rocket.add_motor(test_motor, position=-1.255 - 0.1182359460624346)
-
-    nose_cone = test_rocket.add_nose(
-        length=0.55829,
-        kind="vonKarman",
-        position=0.71971 + 0.558291 - 0.1182359460624346,
-    )
-=======
 def test_rolling_flight(
     mock_show,
     example_env,
@@ -613,7 +259,6 @@
 
     test_rocket.set_rail_buttons(0.082, -0.618)
     test_rocket.add_motor(cesaroni_m1670, position=-1.373)
->>>>>>> b8b27a41
     fin_set = test_rocket.add_trapezoidal_fins(
         4,
         span=0.100,
@@ -639,53 +284,10 @@
 
 
 @patch("matplotlib.pyplot.show")
-<<<<<<< HEAD
-def test_simpler_parachute_triggers(mock_show):
-    test_env = Environment(
-        latitude=32.990254,
-        longitude=-106.974998,
-        elevation=1400,
-        datum="WGS84",
-    )
-    tomorrow = datetime.date.today() + datetime.timedelta(days=1)
-    test_env.set_date(
-        (tomorrow.year, tomorrow.month, tomorrow.day, 12)
-    )  # Hour given in UTC time
-
-    test_motor = SolidMotor(
-        thrust_source="data/motors/Cesaroni_M1670.eng",
-        dry_mass=1.815,
-        dry_inertia=(0.125, 0.125, 0.002),
-        nozzle_radius=33 / 1000,
-        grain_number=5,
-        grain_density=1815,
-        grain_outer_radius=33 / 1000,
-        grain_initial_inner_radius=15 / 1000,
-        grain_initial_height=120 / 1000,
-        grain_separation=5 / 1000,
-        grains_center_of_mass_position=0.397,
-        center_of_dry_mass_position=0.317,
-        nozzle_position=0,
-        burn_time=3.9,
-        throat_radius=11 / 1000,
-        coordinate_system_orientation="nozzle_to_combustion_chamber",
-    )
-
-    test_rocket = Rocket(
-        radius=127 / 2000,
-        mass=19.197 - 2.956 - 1.815,
-        inertia=(6.321, 6.321, 0.034),
-        power_off_drag="data/calisto/powerOffDragCurve.csv",
-        power_on_drag="data/calisto/powerOnDragCurve.csv",
-        center_of_mass_without_motor=0,
-        coordinate_system_orientation="tail_to_nose",
-    )
-=======
 def test_simpler_parachute_triggers(mock_show, example_env, calisto_robust):
     """Tests different types of parachute triggers. This is important to ensure
     the code is working as intended, since the parachute triggers can have very
     different format definitions.
->>>>>>> b8b27a41
 
     Parameters
     ----------
@@ -735,67 +337,8 @@
     assert test_flight.all_info() == None
 
 
-<<<<<<< HEAD
-def test_export_data():
-    "Tests weather the method Flight.export_data is working as intended"
-
-    test_env = Environment(
-        latitude=32.990254,
-        longitude=-106.974998,
-        elevation=1400,
-        datum="WGS84",
-    )
-
-    test_motor = SolidMotor(
-        thrust_source="data/motors/Cesaroni_M1670.eng",
-        burn_time=3.9,
-        dry_mass=1.815,
-        dry_inertia=(0.125, 0.125, 0.002),
-        center_of_dry_mass_position=0.317,
-        nozzle_position=0,
-        grain_number=5,
-        grain_density=1815,
-        nozzle_radius=33 / 1000,
-        throat_radius=11 / 1000,
-        grain_separation=5 / 1000,
-        grain_outer_radius=33 / 1000,
-        grain_initial_height=120 / 1000,
-        grains_center_of_mass_position=0.397,
-        grain_initial_inner_radius=15 / 1000,
-        interpolation_method="linear",
-        coordinate_system_orientation="nozzle_to_combustion_chamber",
-    )
-
-    test_rocket = Rocket(
-        radius=127 / 2000,
-        mass=19.197 - 2.956 - 1.815,
-        inertia=(6.321, 6.321, 0.034),
-        power_off_drag=0.5,
-        power_on_drag=0.5,
-        center_of_mass_without_motor=0,
-        coordinate_system_orientation="tail_to_nose",
-    )
-
-    test_rocket.set_rail_buttons(0.2 - 0.1182359460624346, -0.5 - 0.1182359460624346)
-
-    test_rocket.add_motor(test_motor, position=-1.255 - 0.1182359460624346)
-
-    nose_cone = test_rocket.add_nose(
-        length=0.55829,
-        kind="von_karman",
-        position=0.71971 + 0.558291 - 0.1182359460624346,
-    )
-    fin_set = test_rocket.add_trapezoidal_fins(
-        4,
-        span=0.100,
-        root_chord=0.120,
-        tip_chord=0.040,
-        position=-1.04956 - 0.1182359460624346,
-    )
-=======
 def test_export_data(flight_calisto):
     """Tests wether the method Flight.export_data is working as intended
->>>>>>> b8b27a41
 
     Parameters:
     -----------
@@ -856,52 +399,8 @@
     )
 
 
-<<<<<<< HEAD
-def test_export_kml():
-    "Tests weather the method Flight.export_kml is working as intended"
-
-    test_env = Environment(
-        latitude=32.990254,
-        longitude=-106.974998,
-        elevation=1400,
-        datum="WGS84",
-    )
-
-    test_motor = SolidMotor(
-        thrust_source="data/motors/Cesaroni_M1670.eng",
-        burn_time=3.9,
-        dry_mass=1.815,
-        dry_inertia=(0.125, 0.125, 0.002),
-        center_of_dry_mass_position=0.317,
-        nozzle_position=0,
-        grain_number=5,
-        grain_density=1815,
-        nozzle_radius=33 / 1000,
-        throat_radius=11 / 1000,
-        grain_separation=5 / 1000,
-        grain_outer_radius=33 / 1000,
-        grain_initial_height=120 / 1000,
-        grains_center_of_mass_position=0.397,
-        grain_initial_inner_radius=15 / 1000,
-        interpolation_method="linear",
-        coordinate_system_orientation="nozzle_to_combustion_chamber",
-    )
-
-    test_rocket = Rocket(
-        radius=127 / 2000,
-        mass=19.197 - 2.956 - 1.815,
-        inertia=(6.321, 6.321, 0.034),
-        power_off_drag=0.5,
-        power_on_drag=0.5,
-        center_of_mass_without_motor=0,
-        coordinate_system_orientation="tail_to_nose",
-    )
-
-    test_rocket.set_rail_buttons(0.2 - 0.1182359460624346, -0.5 - 0.1182359460624346)
-=======
 def test_export_kml(flight_calisto_robust):
     """Tests weather the method Flight.export_kml is working as intended.
->>>>>>> b8b27a41
 
     Parameters:
     -----------
@@ -945,101 +444,7 @@
 
 
 @patch("matplotlib.pyplot.show")
-<<<<<<< HEAD
-def test_latlon_conversions(mock_show):
-    test_env = Environment(
-        latitude=32.990254,
-        longitude=-106.974998,
-        elevation=1400,
-        datum="WGS84",
-    )
-
-    test_motor = SolidMotor(
-        thrust_source="data/motors/Cesaroni_M1670.eng",
-        burn_time=3.9,
-        dry_mass=1.815,
-        dry_inertia=(0.125, 0.125, 0.002),
-        center_of_dry_mass_position=0.317,
-        nozzle_position=0,
-        grain_number=5,
-        grain_density=1815,
-        nozzle_radius=33 / 1000,
-        throat_radius=11 / 1000,
-        grain_separation=5 / 1000,
-        grain_outer_radius=33 / 1000,
-        grain_initial_height=120 / 1000,
-        grains_center_of_mass_position=0.397,
-        grain_initial_inner_radius=15 / 1000,
-        interpolation_method="linear",
-        coordinate_system_orientation="nozzle_to_combustion_chamber",
-    )
-
-    test_rocket = Rocket(
-        radius=127 / 2000,
-        mass=19.197 - 2.956 - 1.815,
-        inertia=(6.321, 6.321, 0.034),
-        power_off_drag=0.5,
-        power_on_drag=0.5,
-        center_of_mass_without_motor=0,
-        coordinate_system_orientation="tail_to_nose",
-    )
-
-    test_rocket.set_rail_buttons(0.2 - 0.1182359460624346, -0.5 - 0.1182359460624346)
-
-    test_rocket.add_motor(test_motor, position=-1.255 - 0.1182359460624346)
-
-    nose_cone = test_rocket.add_nose(
-        length=0.55829,
-        kind="von_karman",
-        position=0.71971 + 0.558291 - 0.1182359460624346,
-    )
-    fin_set = test_rocket.add_trapezoidal_fins(
-        4,
-        span=0.100,
-        root_chord=0.120,
-        tip_chord=0.040,
-        position=-1.04956 - 0.1182359460624346,
-    )
-    tail = test_rocket.add_tail(
-        top_radius=0.0635,
-        bottom_radius=0.0435,
-        length=0.060,
-        position=-1.194656 - 0.1182359460624346,
-    )
-
-    def drogue_trigger(p, h, y):
-        # p = pressure
-        # y = [x, y, z, vx, vy, vz, e0, e1, e2, e3, w1, w2, w3]
-        # activate drogue when vz < 0 m/s.
-        return True if y[5] < 0 else False
-
-    def main_trigger(p, h, y):
-        # p = pressure
-        # y = [x, y, z, vx, vy, vz, e0, e1, e2, e3, w1, w2, w3]
-        # activate main when vz < 0 m/s and z < 800 m.
-        return True if y[5] < 0 and h < 800 else False
-
-    Main = test_rocket.add_parachute(
-        "Main",
-        cd_s=10.0,
-        trigger=main_trigger,
-        sampling_rate=105,
-        lag=1.5,
-        noise=(0, 8.3, 0.5),
-    )
-
-    Drogue = test_rocket.add_parachute(
-        "Drogue",
-        cd_s=1.0,
-        trigger=drogue_trigger,
-        sampling_rate=105,
-        lag=1.5,
-        noise=(0, 8.3, 0.5),
-    )
-
-=======
 def test_lat_lon_conversion_robust(mock_show, example_env_robust, calisto_robust):
->>>>>>> b8b27a41
     test_flight = Flight(
         rocket=calisto_robust,
         environment=example_env_robust,
@@ -1058,67 +463,6 @@
 @patch("matplotlib.pyplot.show")
 def test_lat_lon_conversion_from_origin(mock_show, example_env, calisto_robust):
     "additional tests to capture incorrect behaviors during lat/lon conversions"
-<<<<<<< HEAD
-    test_motor = SolidMotor(
-        thrust_source="data/motors/Cesaroni_M1670.eng",
-        burn_time=3.9,
-        dry_mass=1.815,
-        dry_inertia=(0.125, 0.125, 0.002),
-        center_of_dry_mass_position=0.317,
-        nozzle_position=0,
-        grain_number=5,
-        grain_density=1815,
-        nozzle_radius=33 / 1000,
-        throat_radius=11 / 1000,
-        grain_separation=5 / 1000,
-        grain_outer_radius=33 / 1000,
-        grain_initial_height=120 / 1000,
-        grains_center_of_mass_position=0.397,
-        grain_initial_inner_radius=15 / 1000,
-        interpolation_method="linear",
-        coordinate_system_orientation="nozzle_to_combustion_chamber",
-    )
-
-    test_rocket = Rocket(
-        radius=127 / 2000,
-        mass=19.197 - 2.956 - 1.815,
-        inertia=(6.321, 6.321, 0.034),
-        power_off_drag=0.5,
-        power_on_drag=0.5,
-        center_of_mass_without_motor=0,
-        coordinate_system_orientation="tail_to_nose",
-    )
-
-    test_rocket.set_rail_buttons(0.2 - 0.1182359460624346, -0.5 - 0.1182359460624346)
-
-    test_rocket.add_motor(test_motor, position=-1.255 - 0.1182359460624346)
-
-    nose_cone = test_rocket.add_nose(
-        length=0.55829,
-        kind="von_karman",
-        position=0.71971 + 0.558291 - 0.1182359460624346,
-    )
-    fin_set = test_rocket.add_trapezoidal_fins(
-        4,
-        span=0.100,
-        root_chord=0.120,
-        tip_chord=0.040,
-        position=-1.04956 - 0.1182359460624346,
-    )
-    tail = test_rocket.add_tail(
-        top_radius=0.0635,
-        bottom_radius=0.0435,
-        length=0.060,
-        position=-1.194656 - 0.1182359460624346,
-    )
-
-    test_env = Environment(
-        latitude=0,
-        longitude=0,
-        elevation=1400,
-    )
-=======
->>>>>>> b8b27a41
 
     test_flight = Flight(
         rocket=calisto_robust,
