--- conflicted
+++ resolved
@@ -4,28 +4,11 @@
 import numpy as np
 import pytest
 
-from rocketpy import (
-    CylindricalTank,
-    Environment,
-    EnvironmentAnalysis,
-    Flight,
-    Fluid,
-    Function,
-    GenericMotor,
-    HybridMotor,
-    LevelBasedTank,
-    LiquidMotor,
-    MassBasedTank,
-    NoseCone,
-    Parachute,
-    RailButtons,
-    Rocket,
-    SolidMotor,
-    SphericalTank,
-    Tail,
-    TrapezoidalFins,
-    UllageBasedTank,
-)
+from rocketpy import (CylindricalTank, Environment, EnvironmentAnalysis,
+                      Flight, Fluid, Function, GenericMotor, HybridMotor,
+                      LevelBasedTank, LiquidMotor, MassBasedTank, NoseCone,
+                      Parachute, RailButtons, Rocket, SolidMotor,
+                      SphericalTank, Tail, TrapezoidalFins, UllageBasedTank)
 
 # Pytest configuration
 
@@ -158,7 +141,6 @@
 
 
 @pytest.fixture
-<<<<<<< HEAD
 def calisto_nose_to_tail(cesaroni_m1670):
     """Create a simple object of the Rocket class to be used in the tests. This
     is the same as the calisto fixture, but with the coordinate system
@@ -196,10 +178,7 @@
 
 
 @pytest.fixture
-def calisto_liquid_modded(liquid_motor):
-=======
 def calisto_liquid_modded(calisto_motorless, liquid_motor):
->>>>>>> 46725b96
     """Create a simple object of the Rocket class to be used in the tests. This
     is an example of the Calisto rocket with a liquid motor.
 
