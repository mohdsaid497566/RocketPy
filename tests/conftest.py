--- conflicted
+++ resolved
@@ -10,6 +10,7 @@
     "tests.fixtures.motor.hybrid_fixtures",
     "tests.fixtures.motor.solid_motor_fixtures",
     "tests.fixtures.motor.liquid_fixtures",
+    "tests.fixtures.motor.generic_motor_fixtures",
     "tests.fixtures.parachutes.parachute_fixtures",
     "tests.fixtures.rockets.rocket_fixtures",
     "tests.fixtures.surfaces.surface_fixtures",
@@ -59,26 +60,4 @@
     skip_slow = pytest.mark.skip(reason="need --runslow option to run")
     for item in items:
         if "slow" in item.keywords:
-<<<<<<< HEAD
-            item.add_marker(skip_slow)
-=======
-            item.add_marker(skip_slow)
-
-
-## AeroSurfaces
-
-
-## Parachutes
-
-
-## Flights
-
-
-## Dimensionless motors and rockets
-
-
-## Environment
-
-
-## Functions
->>>>>>> dce20809
+            item.add_marker(skip_slow)